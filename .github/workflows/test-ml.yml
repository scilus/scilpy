name: Scilpy test suite

on:
  push:
    branches:
      - master
    paths:
      - 'scilpy/ml/**'
  pull_request:
    branches:
      - master
    paths:
      - 'scilpy/ml/**'
  merge_group:
        
concurrency:
  group: ${{ github.workflow }}-${{ github.event.pull_request.number || github.ref }}-ml
  cancel-in-progress: true
  
env:
  MPLBACKEND: agg
  OPENBLAS_NUM_THREADS: 1
  PYTEST_XDIST_AUTO_NUM_WORKERS: 8

jobs:
  test-ml:
<<<<<<< HEAD
    runs-on: scilus-bigmem-runners
=======
    runs-on: scilus-large
>>>>>>> 01a637a6
    if: github.repository == 'scilus/scilpy'
    steps:
      - name: Checkout repository at merge
        uses: actions/checkout@v4

      - name: Fetch python version from repository
        id: python-selector
        run: echo "python-version=$(head -1 .python-version)" >> $GITHUB_OUTPUT

      - name: Set up Python and uv for Scilpy
        uses: astral-sh/setup-uv@v6.4.3
        with:
          python-version: ${{ steps.python-selector.outputs.python-version }}
          activate-environment: true
          enable-cache: true

      - name: Install non-python dependencies
        run: |
          sudo apt-get update
          sudo apt-get install -y \
            build-essential \
            curl \
            git \
            libblas-dev \
            liblapack-dev \
            libfreetype6-dev \
            libdrm-dev \
            libgl1-mesa-dev \
            libosmesa6-dev

      - name: stdlib checkout
        if: ${{ !contains(steps.python-selector.outputs.python-version, '3.12') }}
        run: |
          echo "SETUPTOOLS_USE_DISTUTILS=stdlib" >> "$GITHUB_ENV"

      - name: Install Scilpy
        run: |
<<<<<<< HEAD
          export SETUPTOOLS_USE_DISTUTILS=stdlib
          python -m pip install --upgrade pip wheel
          python -m pip install --upgrade "setuptools<71.0.0" 
          python -m pip install -e .
          # TODO: to adapt once Scilpy passes to VTK 9.4.0, which selects OSMesa at runtime
          # # https://discourse.vtk.org/t/status-update-runtime-opengl-render-window-selection-in-vtk/14583
          VTK_VERSION=$(cat requirements.txt | grep 'vtk==' | sed 's/vtk==//g')
          python -m pip install --extra-index-url https://wheels.vtk.org vtk-osmesa==$VTK_VERSION
          python -m pip install torch==2.2.1 torchvision==0.17.1
=======
          uv pip install --upgrade pip wheel
          uv pip install --upgrade "setuptools<71.0.0" 
          uv pip install -e .
          # TODO: to adapt once Scilpy passes to VTK 9.4.0, which selects OSMesa at runtime
          # https://discourse.vtk.org/t/status-update-runtime-opengl-render-window-selection-in-vtk/14583
          VTK_VERSION=$(cat pyproject.toml | grep 'vtk==' | sed 's/vtk==//g' | sed 's/\"//g' )
          uv pip install --extra-index-url https://wheels.vtk.org vtk-osmesa==$VTK_VERSION
          uv pip install pytest-xdist pytest-cov
          uv pip install torch==2.2.1 torchvision==0.17.1
>>>>>>> 01a637a6

      - name: Run ML tests
        run: |
          export C_INCLUDE_PATH=$pythonLocation/include/python${{ steps.python-selector.outputs.python-version }}:$C_INCLUDE_PATH
          scil_data_download
          uv run pytest -m ml --ml --cov-report term-missing:skip-covered

      - name: Save test results and coverage
        uses: actions/upload-artifact@v4
        id: test-coverage-results
        with:
          name: test-coverage-${{ github.run_id }}
          retention-days: 1
          include-hidden-files: true
          path: |
            .coverage
            .test_reports/<|MERGE_RESOLUTION|>--- conflicted
+++ resolved
@@ -24,11 +24,7 @@
 
 jobs:
   test-ml:
-<<<<<<< HEAD
-    runs-on: scilus-bigmem-runners
-=======
     runs-on: scilus-large
->>>>>>> 01a637a6
     if: github.repository == 'scilus/scilpy'
     steps:
       - name: Checkout repository at merge
@@ -66,17 +62,6 @@
 
       - name: Install Scilpy
         run: |
-<<<<<<< HEAD
-          export SETUPTOOLS_USE_DISTUTILS=stdlib
-          python -m pip install --upgrade pip wheel
-          python -m pip install --upgrade "setuptools<71.0.0" 
-          python -m pip install -e .
-          # TODO: to adapt once Scilpy passes to VTK 9.4.0, which selects OSMesa at runtime
-          # # https://discourse.vtk.org/t/status-update-runtime-opengl-render-window-selection-in-vtk/14583
-          VTK_VERSION=$(cat requirements.txt | grep 'vtk==' | sed 's/vtk==//g')
-          python -m pip install --extra-index-url https://wheels.vtk.org vtk-osmesa==$VTK_VERSION
-          python -m pip install torch==2.2.1 torchvision==0.17.1
-=======
           uv pip install --upgrade pip wheel
           uv pip install --upgrade "setuptools<71.0.0" 
           uv pip install -e .
@@ -86,7 +71,6 @@
           uv pip install --extra-index-url https://wheels.vtk.org vtk-osmesa==$VTK_VERSION
           uv pip install pytest-xdist pytest-cov
           uv pip install torch==2.2.1 torchvision==0.17.1
->>>>>>> 01a637a6
 
       - name: Run ML tests
         run: |
