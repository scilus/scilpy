--- conflicted
+++ resolved
@@ -47,13 +47,9 @@
             libblas-dev \
             liblapack-dev \
             libfreetype6-dev \
-<<<<<<< HEAD
-            libdrm-dev
-=======
             libdrm-dev \
             libgl1-mesa-dev \
             libosmesa6-dev
->>>>>>> 14a56e86
 
       - name: stdlib checkout
         if: ${{ !contains(steps.python-selector.outputs.python-version, '3.12') }}
