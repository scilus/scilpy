--- conflicted
+++ resolved
@@ -192,11 +192,8 @@
     voting = VotingScheme(config, in_models_directories,
                           transfo, args.out_dir,
                           minimal_vote_ratio=args.minimal_vote_ratio,
-<<<<<<< HEAD
-                          save_empty=args.save_empty)
-=======
+                          save_empty=args.save_empty,
                           ignore_metadata=args.ignore_metadata)
->>>>>>> af4225d7
 
     voting(args.in_tractograms, nbr_processes=args.nbr_processes,
            seed=args.seed, reference=args.reference)
