# -*- coding: utf-8 -*-

import logging

import numpy as np

from scilpy.image.utils import volume_iterator
<<<<<<< HEAD
from scilpy.samplingscheme.save_scheme import (save_scheme_bvecs_bvals,
                                               save_scheme_mrtrix)
=======
from scilpy.gradientsampling.save_gradient_sampling import (save_gradient_sampling_fsl,
                                                            save_gradient_sampling_mrtrix)
>>>>>>> 0e7ce242

DEFAULT_B0_THRESHOLD = 20


def is_normalized_bvecs(bvecs):
    """
    Check if b-vectors are normalized.

    Parameters
    ----------
    bvecs : (N, 3) array
        input b-vectors (N, 3) array

    Returns
    -------
    True/False
    """

    bvecs_norm = np.linalg.norm(bvecs, axis=1)
    return np.all(np.logical_or(np.abs(bvecs_norm - 1) < 1e-3,
                                bvecs_norm == 0))


def normalize_bvecs(bvecs, filename=None):
    """
    Normalize b-vectors

    Parameters
    ----------
    bvecs : (N, 3) array
        input b-vectors (N, 3) array
    filename : string
        output filename where to save the normalized bvecs

    Returns
    -------
    bvecs : (N, 3)
       normalized b-vectors
    """

    bvecs_norm = np.linalg.norm(bvecs, axis=1)
    idx = bvecs_norm != 0
    bvecs[idx] /= bvecs_norm[idx, None]

    if filename is not None:
        logging.info('Saving new bvecs: {}'.format(filename))
        np.savetxt(filename, np.transpose(bvecs), "%.8f")

    return bvecs


def check_b0_threshold(force_b0_threshold, bvals_min):
    """Check if the minimal bvalue is under zero or over the default threshold.
    If `force_b0_threshold` is true, don't raise an error even if the minimum
    bvalue is suspiciously high.

    Parameters
    ----------
    force_b0_threshold : bool
        If True, don't raise an error.
    bvals_min : float
        Minimum bvalue.

    Raises
    ------
    ValueError
        If the minimal bvalue is under zero or over the default threshold, and
        `force_b0_threshold` is False.
    """
    if bvals_min != 0:
        if bvals_min < 0 or bvals_min > DEFAULT_B0_THRESHOLD:
            if force_b0_threshold:
                logging.warning(
                    'Warning: Your minimal bval is {}. This is highly '
                    'suspicious. The script will nonetheless proceed since '
                    '--force_b0_threshold was specified.'.format(bvals_min))
            else:
                raise ValueError('The minimal bval is lesser than 0 or '
                                 'greater than {}. This is highly ' +
                                 'suspicious.\n'
                                 'Please check your data to ensure everything '
                                 'is correct.\n'
                                 'Value found: {}\n'
                                 'Use --force_b0_threshold to execute '
                                 'regardless.'
                                 .format(DEFAULT_B0_THRESHOLD, bvals_min))
        else:
            logging.warning('Warning: No b=0 image. Setting b0_threshold to '
                            'the minimum bval: {}'.format(bvals_min))


def get_shell_indices(bvals, shell, tol=10):
    """
    Get shell indices

    Parameters
    ----------
    bvals: array (N,)
        array of bvals
    shell: list
        list of bvals
    tol: int
        tolerance to accept a bval

    Returns
    -------
        numpy.ndarray where shells are found
    """

    return np.where(
        np.logical_and(bvals < shell + tol, bvals > shell - tol))[0]


def fsl2mrtrix(fsl_bval_filename, fsl_bvec_filename, mrtrix_filename):
    """
    Convert a fsl dir_grad.bvec/.bval files to mrtrix encoding.b file.

    Parameters
    ----------
    fsl_bval_filename: str
        path to input fsl bval file.
    fsl_bvec_filename: str
        path to input fsl bvec file.
    mrtrix_filename : str
        path to output mrtrix encoding.b file.

    Returns
    -------
    """

    shells = np.loadtxt(fsl_bval_filename)
    points = np.loadtxt(fsl_bvec_filename)
    bvals = np.unique(shells).tolist()

    if not points.shape[0] == 3:
        points = points.transpose()
        logging.warning('WARNING: Your bvecs seem transposed. ' +
                        'Transposing them.')

    shell_idx = [int(np.where(bval == bvals)[0]) for bval in shells]
<<<<<<< HEAD

    save_scheme_mrtrix(points,
                       shell_idx,
                       bvals,
                       mrtrix_filename)
=======
    save_gradient_sampling_mrtrix(points,
                                  shell_idx,
                                  bvals,
                                  mrtrix_filename)
>>>>>>> 0e7ce242


def mrtrix2fsl(mrtrix_filename, fsl_bval_filename=None,
               fsl_bvec_filename=None):
    """
    Convert a mrtrix encoding.b file to fsl dir_grad.bvec/.bval files.

    Parameters
    ----------
    mrtrix_filename : str
        path to mrtrix encoding.b file.
    fsl_bval_filename: str
        path to the output fsl bval file. Default is
        mrtrix_filename.bval.
    fsl_bvec_filename: str
        path to the output fsl bvec file. Default is
        mrtrix_filename.bvec.
    Returns
    -------
    """

    mrtrix_b = np.loadtxt(mrtrix_filename)
    if not len(mrtrix_b.shape) == 2 or not mrtrix_b.shape[1] == 4:
        raise ValueError('mrtrix file must have 4 columns')

    points = np.array([mrtrix_b[:, 0], mrtrix_b[:, 1], mrtrix_b[:, 2]])
    shells = np.array(mrtrix_b[:, 3])

    bvals = np.unique(shells).tolist()
    shell_idx = [int(np.where(bval == bvals)[0]) for bval in shells]

<<<<<<< HEAD
    save_scheme_bvecs_bvals(points,
                            shell_idx,
                            bvals,
                            filename_bval=fsl_bval_filename,
                            filename_bvec=fsl_bvec_filename)
=======
    save_gradient_sampling_fsl(points,
                               shell_idx,
                               bvals,
                               filename_bval=fsl_bval_filename,
                               filename_bvec=fsl_bvec_filename)
>>>>>>> 0e7ce242


def identify_shells(bvals, threshold=40.0):
    """
    Guessing the shells from the b-values. Returns the list of shells and, for
    each b-value, the associated shell.

    Starting from the first shell as holding the first b-value in bvals,
    the next b-value is considered on the same shell if it is closer than
    threshold, or else we consider that it is on another shell. This is an
    alternative to K-means considering we don't already know the number of
    shells K.

    Note. This function should be added in Dipy soon.

    Parameters
    ----------
    bvals: array (N,)
        Array of bvals
    threshold: float
        Limit value to consider that a b-value is on an existing shell. Above
        this limit, the b-value is placed on a new shell.
    remove_b0

    Returns
    -------
    centroids: array (K)
        Array of centroids. Each centroid is a b-value representing the shell.
        K is the number of identified shells.
    shell_indices: array (N,)
        For each bval, the associated centroid K.
    """
    if len(bvals) == 0:
        raise ValueError('Empty b-values.')

    # Finding centroids
    bval_centroids = [bvals[0]]
    for bval in bvals[1:]:
        diffs = np.abs(np.asarray(bval_centroids) - bval)
        if not len(np.where(diffs < threshold)[0]):
            # Found no bval in bval centroids close enough to the current one.
            # Create new centroid (i.e. new shell)
            bval_centroids.append(bval)
    centroids = np.array(bval_centroids)

    # Identifying shells
    bvals_for_diffs = np.tile(bvals.reshape(bvals.shape[0], 1),
                              (1, centroids.shape[0]))

    shell_indices = np.argmin(np.abs(bvals_for_diffs - centroids), axis=1)

    return centroids, shell_indices


def extract_dwi_shell(dwi, bvals, bvecs, bvals_to_extract, tol=20,
                      block_size=None):
    """Extracts the DWI volumes that are on specific b-value shells. Many
    shells can be extracted at once by specifying multiple b-values. The
    extracted volumes are in the same order as in the original file.

    If the b-values of a shell are not all identical, use the --tolerance
    argument to adjust the accepted interval. For example, a b-value of 2000
    and a tolerance of 20 will extract all volumes with a b-values from 1980 to
    2020.

    Files that are too large to be loaded in memory can still be processed by
    setting the --block-size argument. A block size of X means that X DWI
    volumes are loaded at a time for processing.

    Parameters
    ----------
    dwi : nib.Nifti1Image
        Original multi-shell volume.
    bvals : ndarray
        The b-values in FSL format.
    bvecs : ndarray
        The b-vectors in FSL format.
    bvals_to_extract : list of int
        The list of b-values to extract.
    tol : int
        Loads the data using this block size. Useful when the data is too
        large to be loaded in memory.
    block_size : int
        The tolerated gap between the b-values to extract and the actual
        b-values.

    Returns
    -------
    indices : ndarray
        Indices of the volumes corresponding to the provided b-values.
    shell_data : ndarray
        Volumes corresponding to the provided b-values.
    output_bvals : ndarray
        Selected b-values.
    output_bvecs : ndarray
        Selected b-vectors.

    """
    indices = [get_shell_indices(bvals, shell, tol=tol)
               for shell in bvals_to_extract]
    indices = np.unique(np.sort(np.hstack(indices)))

    if len(indices) == 0:
        raise ValueError("There are no volumes that have the supplied b-values"
                         ": {}".format(bvals_to_extract))

    logging.info(
        "Extracting shells [{}], with number of images per shell [{}], "
        "from {} images from {}."
        .format(" ".join([str(b) for b in bvals_to_extract]),
                " ".join([str(len(get_shell_indices(bvals, shell)))
                          for shell in bvals_to_extract]),
                len(bvals), dwi.get_filename()))

    if block_size is None:
        block_size = dwi.shape[-1]

    # Load the shells by iterating through blocks of volumes. This approach
    # is slower for small files, but allows very big files to be split
    # with less memory usage.
    shell_data = np.zeros((dwi.shape[:-1] + (len(indices),)))
    for vi, data in volume_iterator(dwi, block_size):
        in_volume = np.array([i in vi for i in indices])
        in_data = np.array([i in indices for i in vi])
        shell_data[..., in_volume] = data[..., in_data]

    output_bvals = bvals[indices].astype(int)
    output_bvals.shape = (1, len(output_bvals))
    output_bvecs = bvecs[indices, :]

    return indices, shell_data, output_bvals, output_bvecs


def flip_mrtrix_gradient_sampling(gradient_sampling_filename,
                                  gradient_sampling_flipped_filename, axes):
    """
    Flip Mrtrix gradient sampling on a axis

    Parameters
    ----------
    gradient_sampling_filename: str
        Gradient sampling filename
    gradient_sampling_flipped_filename: str
        Gradient sampling flipped filename
    axes: list of int
        List of axes to flip (e.g. [0, 1])
    """
    gradient_sampling = np.loadtxt(gradient_sampling_filename)
    for axis in axes:
        gradient_sampling[:, axis] *= -1

    np.savetxt(gradient_sampling_flipped_filename,
               gradient_sampling,
               "%.8f %.8f %.8f %0.6f")


def flip_fsl_gradient_sampling(bvecs_filename, bvecs_flipped_filename, axes):
    """
    Flip FSL bvecs on a axis

    Parameters
    ----------
    bvecs_filename: str
        Bvecs filename
    bvecs_flipped_filename: str
        Bvecs flipped filename
    axes: list of int
        List of axes to flip (e.g. [0, 1])
    """
    bvecs = np.loadtxt(bvecs_filename)
    for axis in axes:
        bvecs[axis, :] *= -1

    np.savetxt(bvecs_flipped_filename, bvecs, "%.8f")<|MERGE_RESOLUTION|>--- conflicted
+++ resolved
@@ -5,13 +5,8 @@
 import numpy as np
 
 from scilpy.image.utils import volume_iterator
-<<<<<<< HEAD
-from scilpy.samplingscheme.save_scheme import (save_scheme_bvecs_bvals,
-                                               save_scheme_mrtrix)
-=======
 from scilpy.gradientsampling.save_gradient_sampling import (save_gradient_sampling_fsl,
                                                             save_gradient_sampling_mrtrix)
->>>>>>> 0e7ce242
 
 DEFAULT_B0_THRESHOLD = 20
 
@@ -152,18 +147,10 @@
                         'Transposing them.')
 
     shell_idx = [int(np.where(bval == bvals)[0]) for bval in shells]
-<<<<<<< HEAD
-
-    save_scheme_mrtrix(points,
-                       shell_idx,
-                       bvals,
-                       mrtrix_filename)
-=======
     save_gradient_sampling_mrtrix(points,
                                   shell_idx,
                                   bvals,
                                   mrtrix_filename)
->>>>>>> 0e7ce242
 
 
 def mrtrix2fsl(mrtrix_filename, fsl_bval_filename=None,
@@ -195,19 +182,11 @@
     bvals = np.unique(shells).tolist()
     shell_idx = [int(np.where(bval == bvals)[0]) for bval in shells]
 
-<<<<<<< HEAD
-    save_scheme_bvecs_bvals(points,
-                            shell_idx,
-                            bvals,
-                            filename_bval=fsl_bval_filename,
-                            filename_bvec=fsl_bvec_filename)
-=======
     save_gradient_sampling_fsl(points,
                                shell_idx,
                                bvals,
                                filename_bval=fsl_bval_filename,
                                filename_bvec=fsl_bvec_filename)
->>>>>>> 0e7ce242
 
 
 def identify_shells(bvals, threshold=40.0):
