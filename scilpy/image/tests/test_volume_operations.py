# -*- coding: utf-8 -*-

import os
import tempfile

import nibabel as nib
import numpy as np
from dipy.io.gradients import read_bvals_bvecs
from numpy.testing import assert_equal, assert_almost_equal

from scilpy import SCILPY_HOME
from scilpy.image.volume_operations import (apply_transform,
                                            compute_distance_map, compute_snr,
                                            crop_volume, flip_volume,
                                            mask_data_with_default_cube,
<<<<<<< HEAD
                                            compute_distance_map,
                                            compute_nawm)
=======
                                            merge_metrics, normalize_metric,
                                            resample_volume, reshape_volume,
                                            register_image)
>>>>>>> f690978a
from scilpy.io.fetcher import fetch_data, get_testing_files_dict
from scilpy.image.utils import compute_nifti_bounding_box

# Fetching testing dwi data.
fetch_data(get_testing_files_dict(), keys='processing.zip')
tmp_dir = tempfile.TemporaryDirectory()
in_dwi = os.path.join(SCILPY_HOME, 'processing', 'dwi.nii.gz')
in_bval = os.path.join(SCILPY_HOME, 'processing', 'dwi.bval')
in_bvec = os.path.join(SCILPY_HOME, 'processing', 'dwi.bvec')
in_mask = os.path.join(SCILPY_HOME, 'processing', 'cc.nii.gz')
in_noise_mask = os.path.join(SCILPY_HOME, 'processing',
                             'small_roi_gm_mask.nii.gz')


def test_count_non_zero_voxel():
    # Not necessary since it is only using numpy.count_nonzero()
    pass


def test_flip_volume():
    vol = np.empty((3, 3, 3))
    vol[0, 0, 0] = 1

    vol_flipped_x = flip_volume(vol, 'x')
    vol_flipped_y = flip_volume(vol, 'y')
    vol_flipped_z = flip_volume(vol, 'z')

    assert vol[0, 0, 0] == vol_flipped_x[2, 0, 0]
    assert vol[0, 0, 0] == vol_flipped_y[0, 2, 0]
    assert vol[0, 0, 0] == vol_flipped_z[0, 0, 2]


def test_crop_volume():
    temp = np.ones((3, 3, 3))
    vol = np.pad(temp, pad_width=2, mode='constant', constant_values=0)

    img = nib.Nifti1Image(vol, np.eye(4))
    wbbox = compute_nifti_bounding_box(img)

    vol_cropped = crop_volume(img, wbbox)

    assert_equal(temp, vol_cropped.get_fdata())


def test_apply_transform():
    # Test apply transform on 3D volume.
    moving3d = np.pad(np.ones((3, 3, 3)), pad_width=1,
                      mode='constant', constant_values=0)
    ref3d = np.roll(moving3d, shift=(1, 0, 0), axis=(0, 1, 2))

    # Simulating translation by 1 in x-axis.
    transfo = np.eye(4)
    transfo[0, 3] = 1

    moving3d_img = nib.Nifti1Image(moving3d, np.eye(4))
    ref3d_img = nib.Nifti1Image(ref3d, np.eye(4))

    warped_img3d = apply_transform(transfo, ref3d_img, moving3d_img)

    assert_equal(ref3d, warped_img3d.get_fdata())

    # Test apply transform on 4D volume.
    moving4d = np.pad(np.ones((3, 3, 3, 2)), pad_width=1,
                      mode='constant', constant_values=0)

    moving4d_img = nib.Nifti1Image(moving4d, np.eye(4))

    warped_img4d = apply_transform(transfo, ref3d_img, moving4d_img)

    assert_equal(ref3d, warped_img4d.get_fdata()[:, :, :, 2])


def test_transform_dwi():
    # Tested within test_apply_transform().
    pass


def test_register_image():
    # Not necessary since it is mostly dipy's function, but running for the
    # sake of coverage, and because there are many options to give.
    static = np.ones((8, 8, 8))
    moving = np.ones((8, 8, 8))

    # Images are similar: one column of 'color', but not the same.
    # (We want to ensure convergence).
    static[1, :, :] = 2
    moving[2, :, :] = 2

    # Realistic affines, already close except in x
    static_grid2world = np.eye(4, 4, dtype=float)
    static_grid2world[:, 3] = [-22, -20, 10, 1]
    moving_grid2world = np.eye(4, 4, dtype=float)
    static_grid2world[:, 3] = [-20, -20, 10, 1]

    transformation_type = 'affine'
    dwi = np.ones((8, 8, 8, 2))
    dwi[2, :, :, :] = 2
    fine = True
    out_im, transform = register_image(static, static_grid2world, moving,
                                       moving_grid2world, transformation_type,
                                       dwi, fine)

    assert np.array_equal(transform.shape, [4, 4])
    assert np.array_equal(out_im.shape, [8, 8, 8, 2])

    # Input image had 2 values: 1, 2. With interpolation, we now have ~1, ~2
    # and the values on edges: a bit <1 and a bit>1.
    assert len(np.unique(np.round(out_im, decimals=4))) == 4


def test_compute_snr():
    # Optimal unit test would be on perfect data with simulated noise but would
    # require making a dwi volume with known bvals and bvecs.
    dwi = nib.load(in_dwi)
    bvals, bvecs = read_bvals_bvecs(in_bval, in_bvec)
    mask = nib.load(in_mask)
    noise_mask = nib.load(in_noise_mask)

    snr, _ = compute_snr(dwi, bvals, bvecs, 20, mask,
                         noise_mask=noise_mask, noise_map=None,
                         split_shells=True)

    # Value returned from multiple runs on the same data.
    target_val = 10.216334
    assert np.allclose(snr[0]['snr'], target_val, atol=0.00005)

    # Testing automatic noise mask (when giving no noise_mask, noise_map)
    # Current chosen dwi has no noise in the background. Adding manually. Let's
    # change the input someday.
    # Adding at the top (in z)
    dwi_data = dwi.get_fdata()
    dwi_data[:, :, -1, :] = np.random.rand(dwi_data.shape[0],
                                           dwi_data.shape[1],
                                           dwi_data.shape[3])
    dwi = nib.Nifti1Image(dwi_data, dwi.affine)
    snr, noise_mask = compute_snr(dwi, bvals, bvecs, 20, mask,
                                  noise_mask=None, noise_map=None,
                                  split_shells=True)

    # Value returned from multiple runs on the same data varies because of
    # random value. But always high (~ 11 600)
    assert snr[0]['snr'] > 5000


def test_remove_outliers_ransac():
    # Could test, but uses mainly sklearn. Not testing again.
    pass


def smooth_to_fwhm():
    # toDo
    pass


def test_resample_volume():
    # Input image: 6x6x6 (4x4x4 with zeros around)
    # affine as np.eye => voxel size 1x1x1
    moving3d = np.pad(np.ones((4, 4, 4)), pad_width=1,
                      mode='constant', constant_values=0)
    moving3d_img = nib.Nifti1Image(moving3d, np.eye(4))

    # Ref: 2x2x2, voxel size 3x3x3
    ref3d = np.ones((2, 2, 2))
    ref_affine = np.eye(4)*3
    ref_affine[-1, -1] = 1

    # 1) Option volume_shape: expecting an output of 2x2x2, which means
    # voxel resolution 3x3x3
    resampled_img = resample_volume(moving3d_img, volume_shape=(2, 2, 2),
                                    interp='nn')
    assert_equal(resampled_img.get_fdata(), ref3d)
    assert resampled_img.affine[0, 0] == 3

    # 2) Option reference image that is 2x2x2, resolution 3x3x3.
    ref_img = nib.Nifti1Image(ref3d, ref_affine)
    resampled_img = resample_volume(moving3d_img, ref_img=ref_img,
                                    interp='nn')
    assert_equal(resampled_img.get_fdata(), ref3d)
    assert resampled_img.affine[0, 0] == 3

    # 3) Option final resolution 3x3x3, should be of shape 2x2x2
    resampled_img = resample_volume(moving3d_img, voxel_res=(3, 3, 3),
                                    interp='nn')
    assert_equal(resampled_img.get_fdata(), ref3d)
    assert resampled_img.affine[0, 0] == 3


def test_reshape_volume_pad():
    # 3D img
    img = nib.Nifti1Image(
        np.arange(1, (3**3)+1).reshape((3, 3, 3)).astype(float),
        np.eye(4))

    # 1) Reshaping to 4x4x4, padding with 0
    reshaped_img = reshape_volume(img, (4, 4, 4))

    assert_equal(reshaped_img.affine[:, -1], [-1, -1, -1, 1])
    assert_equal(reshaped_img.get_fdata()[0, 0, 0], 0)

    # 2) Reshaping to 4x4x4, padding with -1
    reshaped_img = reshape_volume(img, (4, 4, 4), mode='constant',
                                  cval=-1)
    assert_equal(reshaped_img.get_fdata()[0, 0, 0], -1)

    # 3) Reshaping to 4x4x4, padding with edge
    reshaped_img = reshape_volume(img, (4, 4, 4), mode='edge')
    assert_equal(reshaped_img.get_fdata()[0, 0, 0], 1)

    # 4D img (2 "stacked" 3D volumes)
    img = nib.Nifti1Image(
        np.arange(1, ((3**3) * 2)+1).reshape((3, 3, 3, 2)).astype(float),
        np.eye(4))

    # 2) Reshaping to 5x5x5, padding with 0
    reshaped_img = reshape_volume(img, (5, 5, 5))
    assert_equal(reshaped_img.get_fdata()[0, 0, 0, 0], 0)


def test_reshape_volume_crop():
    # 3D img
    img = nib.Nifti1Image(
        np.arange(1, (3**3)+1).reshape((3, 3, 3)).astype(float),
        np.eye(4))

    # 1) Cropping to 1x1x1
    reshaped_img = reshape_volume(img, (1, 1, 1))
    assert_equal(reshaped_img.get_fdata().shape, (1, 1, 1))
    assert_equal(reshaped_img.affine[:, -1], [1, 1, 1, 1])
    assert_equal(reshaped_img.get_fdata()[0, 0, 0], 14)

    # 2) Cropping to 2x2x2
    reshaped_img = reshape_volume(img, (2, 2, 2))
    assert_equal(reshaped_img.get_fdata().shape, (2, 2, 2))
    assert_equal(reshaped_img.affine[:, -1], [0, 0, 0, 1])
    assert_equal(reshaped_img.get_fdata()[0, 0, 0], 1)

    # 4D img
    img = nib.Nifti1Image(
        np.arange(1, ((3**3) * 2)+1).reshape((3, 3, 3, 2)).astype(float),
        np.eye(4))

    # 2) Cropping to 2x2x2
    reshaped_img = reshape_volume(img, (2, 2, 2))
    assert_equal(reshaped_img.get_fdata().shape, (2, 2, 2, 2))
    assert_equal(reshaped_img.affine[:, -1], [0, 0, 0, 1])
    assert_equal(reshaped_img.get_fdata()[0, 0, 0, 0], 1)


def test_normalize_metric_basic():
    metric = np.array([1, 2, 3, 4, 5])
    expected_output = np.array([0., 0.25, 0.5, 0.75, 1.])
    normalized_metric = normalize_metric(metric)
    assert_almost_equal(normalized_metric, expected_output)


def test_normalize_metric_nan_handling():
    metric = np.array([1, np.nan, 3, np.nan, 5])
    expected_output = np.array([0., np.nan, 0.5, np.nan, 1.])
    normalized_metric = normalize_metric(metric)

    assert_almost_equal(normalized_metric, expected_output)


def test_merge_metrics_basic():
    arrays = [np.array([1, 2, 3]), np.array([4, 5, 6])]
    # Geometric mean boosted by beta=1
    expected_output = np.array([2.0, 3.162278, 4.242641])
    merged_metric = merge_metrics(*arrays)

    assert_almost_equal(merged_metric, expected_output, decimal=6)


def test_merge_metrics_nan_propagation():
    arrays = [np.array([1, np.nan, 3]), np.array([4, 5, 6])]
    expected_output = np.array([2., np.nan, 4.242641])  # NaN replaced with -2
    merged_metric = merge_metrics(*arrays)

    assert_almost_equal(merged_metric, expected_output, decimal=6)


def test_mask_data_with_default_cube():
    data = np.ones((12, 12, 12))
    out = mask_data_with_default_cube(data)
    assert np.array_equal(data.shape, out.shape)
    assert out[0, 0, 0] == 0
    assert out[-1, -1, -1] == 0
    assert out[6, 6, 6] == 1


def test_distance_map_smallest_first():
    mask_1 = np.zeros((3, 3, 3))
    mask_1[0, 0, 0] = 1

    mask_2 = np.zeros((3, 3, 3))
    mask_2[1:3, 1:3, 1:3] = 1

    distance = compute_distance_map(mask_1, mask_2)
    assert np.abs(np.sum(distance) - 1.732050) < 1e-6


def test_compute_distance_map_biggest_first():
    # Swap both masks
    mask_2 = np.zeros((3, 3, 3))
    mask_2[0, 0, 0] = 1

    mask_1 = np.zeros((3, 3, 3))
    mask_1[1:3, 1:3, 1:3] = 1

    distance = compute_distance_map(mask_1, mask_2)
    assert np.abs(np.sum(distance) - 21.544621) < 1e-6


def test_compute_distance_map_symmetric():
    mask_1 = np.zeros((3, 3, 3))
    mask_1[0, 0, 0] = 1

    mask_2 = np.zeros((3, 3, 3))
    mask_2[1:3, 1:3, 1:3] = 1

    distance = compute_distance_map(mask_1, mask_2, symmetric=True)
    assert np.abs(np.sum(distance) - 23.276672) < 1e-6


def test_compute_distance_map_overlap():
    mask_1 = np.zeros((3, 3, 3))
    mask_1[1, 1, 1] = 1

    mask_2 = np.zeros((3, 3, 3))
    mask_2[1:3, 1:3, 1:3] = 1

    distance = compute_distance_map(mask_1, mask_2)
    assert np.all(distance == 0)


def test_compute_distance_map_wrong_shape():
    mask_1 = np.zeros((3, 3, 3))
    mask_2 = np.zeros((3, 3, 4))

    # Different shapes, test should fail
    try:
        compute_distance_map(mask_1, mask_2)
        assert False
    except ValueError:
        assert True


def test_compute_nawm_3D():
    lesion_img = np.zeros((3, 3, 3))
    lesion_img[1, 1, 1] = 1

    nawm = compute_nawm(lesion_img, nb_ring=0, ring_thickness=2)
    assert np.sum(nawm) == 1

    try:
        nawm = compute_nawm(lesion_img, nb_ring=2, ring_thickness=0)
        assert False
    except ValueError:
        assert True

    nawm = compute_nawm(lesion_img, nb_ring=1, ring_thickness=2)
    assert np.sum(nawm) == 53


def test_compute_nawm_4D():
    lesion_img = np.zeros((10, 10, 10))
    lesion_img[4, 4, 4] = 1
    lesion_img[2, 2, 2] = 2

    nawm = compute_nawm(lesion_img, nb_ring=2, ring_thickness=1)
    assert nawm.shape == (10, 10, 10, 2)
    val, count = np.unique(nawm[..., 0], return_counts=True)
    assert np.array_equal(val, [0, 1, 2, 3])
    assert np.array_equal(count, [967, 1, 6, 26])<|MERGE_RESOLUTION|>--- conflicted
+++ resolved
@@ -13,14 +13,11 @@
                                             compute_distance_map, compute_snr,
                                             crop_volume, flip_volume,
                                             mask_data_with_default_cube,
-<<<<<<< HEAD
                                             compute_distance_map,
-                                            compute_nawm)
-=======
+                                            compute_nawm,
                                             merge_metrics, normalize_metric,
                                             resample_volume, reshape_volume,
                                             register_image)
->>>>>>> f690978a
 from scilpy.io.fetcher import fetch_data, get_testing_files_dict
 from scilpy.image.utils import compute_nifti_bounding_box
 
