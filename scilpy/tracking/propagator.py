# -*- coding: utf-8 -*-
from enum import Enum
import logging

import numpy as np

from dipy.data import get_sphere
from dipy.io.stateful_tractogram import Space, Origin
from dipy.reconst.shm import sh_to_sf_matrix

from scilpy.reconst.utils import (get_sphere_neighbours,
                                  get_sh_order_and_fullness)
from scilpy.tracking.utils import sample_distribution, TrackingDirection
from scilpy.image.volume_space_management import FibertubeDataVolume


class PropagationStatus(Enum):
    ERROR = 1


class AbstractPropagator(object):
    """
    Abstract class for propagator object. "Propagation" means continuing the
    streamline a step further. The propagator is thus responsible for sampling
    the next direction at current step through Runge-Kutta integration
    (whereas the tracker using this propagator will be responsible for the
    processing parameters, number of streamlines, stopping criteria, etc.).

    Propagation depends on the type of data (ex, DTI, fODF) and the way to get
    a direction from it (ex, det, prob).
    """
    def __init__(self, datavolume, step_size, rk_order, space, origin):
        """
        Parameters
        ----------
        datavolume: scilpy.image.volume_space_management.DataVolume
            Trackable Dataset object.
        step_size: float
            The step size for tracking. Important: step size should be in the
            same units as the space of the tracking!
        rk_order: int
            Order for the Runge Kutta integration.
        space: dipy Space
            Space of the streamlines during tracking.
            value.
        origin: dipy Origin
            Origin of the streamlines during tracking. All coordinates received
            in the propagator's methods will be expected to respect
            that origin.

        A note on space and origin: All coordinates received in the
        propagator's methods will be expected to respect those values.
        Tracker will verify that the propagator has the same internal values as
        itself.
        """
        self.datavolume = datavolume

        self.origin = origin
        self.space = space

        # Propagation options
        self.step_size = step_size
        if not (rk_order == 1 or rk_order == 2 or rk_order == 4):
            raise ValueError("Invalid runge-kutta order. Is " +
                             str(rk_order) + ". Choices : 1, 2, 4")
        self.rk_order = rk_order

        # By default, normalizing directions. Adding option for child classes.
        self.normalize_directions = True

        # Will be reset at each new streamline.
        self.line_rng_generator = None

    def reset_data(self, new_data=None):
        """
        Reset data before starting a new process. In current implementation,
        we reset the internal data to None before starting a multiprocess, then
        load it back when process has started.

        Parameters
        ----------
        new_data: Any
            Will replace self.datavolume.data.

        """
        self.datavolume.data = new_data

    def prepare_forward(self, seeding_pos, random_generator):
        """
        Prepare information necessary at the first point of the
        streamline for forward propagation: v_in and any other information
        necessary for the self.propagate method.

        Parameters
        ----------
        seeding_pos: tuple(x,y,z)
            The seeding position. Important, position must be in the same space
            and origin as self.space, self.origin!
        random_generator: numpy Generator.

        Returns
        -------
        tracking_info: Any
            Any tracking information necessary for the propagation.
            Return PropagationStatus.ERROR if no good tracking direction can be
            set at current seeding position.
        """
        # To be defined by child classes.
        # Should set self.line_rng_generator = random_generator
        raise NotImplementedError

    def prepare_backward(self, line, forward_dir):
        """
        Called at the beginning of backward tracking, in case we need to
        reset some parameters

        Parameters
        ----------
        line: List
            Result from the forward tracking, reversed.
        forward_dir: ndarray (3,)
            v_in chosen at the forward step.

        Returns
        -------
        v_in: ndarray (3,)
            Last direction of the streamline. If the streamline contains
            only the seeding point (forward tracking failed), simply inverse
            the forward direction.
        """
        if len(line) > 1:
            v = line[-1] - line[-2]
            if self.normalize_directions:
                return v / np.linalg.norm(v)
            else:
                return v
        elif forward_dir is not None:
            return [-dir_i for dir_i in forward_dir]
        else:
            return None

    def finalize_streamline(self, last_pos, v_in):
        """
        Return the last position of the streamline.

        Parameters
        ----------
        last_pos: ndarray (3,)
            Last propagated position. Important, position must be in the same
            space and origin as self.space, self.origin!
        v_in: TrackingDirection
            Last propagated direction.

        Returns
        -------
        final_pos: ndarray (3,)
            Position of the final point of the streamline. Return None, or
            last_pos, if no last step is wished.
        """
        # Make a last step straight in the last direction (no sampling or
        # interpolation of a new direction). Ex of use: if stopped because it
        # exited the (WM) tracking mask, reaching GM a little more.
        final_pos = last_pos + self.step_size * np.array(v_in)
        return final_pos

    def _sample_next_direction_or_go_straight(self, pos, v_in):
        """
        Same as _sample_next_direction but if no valid direction has been
        found, return v_in as v_out.
        """
        is_direction_valid = True
        v_out = self._sample_next_direction(pos, v_in)
        if v_out is None:
            is_direction_valid = False
            v_out = v_in

        return is_direction_valid, v_out

    def propagate(self, line, v_in):
        """
        Given the current position and direction, computes the next position
        and direction using Runge-Kutta integration method. If no valid
        tracking direction is available, v_in is chosen.

        Parameters
        ----------
        line: list[ndarrray (3,)]
            Current position.
        v_in: ndarray (3,) or TrackingDirection
            Previous tracking direction.

        Return
        ------
        new_pos: ndarray (3,)
            The new segment position, expressed in propagator's space and
            origin.
        new_dir: ndarray (3,) or TrackingDirection
            The new segment direction.
        is_direction_valid: bool
            True if new_dir is valid.
        """
        # Finding last coordinate
        pos = line[-1]

        if self.rk_order == 1:
            is_direction_valid, new_dir = \
                self._sample_next_direction_or_go_straight(pos, v_in)

        elif self.rk_order == 2:
            is_direction_valid, dir1 = \
                self._sample_next_direction_or_go_straight(pos, v_in)
            _, new_dir = self._sample_next_direction_or_go_straight(
                pos + 0.5 * self.step_size * np.array(dir1), dir1)

        else:
            # case self.rk_order == 4
            is_direction_valid, dir1 = \
                self._sample_next_direction_or_go_straight(pos, v_in)
            v1 = np.array(dir1)
            _, dir2 = self._sample_next_direction_or_go_straight(
                pos + 0.5 * self.step_size * v1, dir1)
            v2 = np.array(dir2)
            _, dir3 = self._sample_next_direction_or_go_straight(
                pos + 0.5 * self.step_size * v2, dir2)
            v3 = np.array(dir3)
            _, dir4 = self._sample_next_direction_or_go_straight(
                pos + self.step_size * v3, dir3)
            v4 = np.array(dir4)

            new_v = (v1 + 2 * v2 + 2 * v3 + v4) / 6
            new_dir = TrackingDirection(new_v, dir1.index)

        new_pos = pos + self.step_size * np.array(new_dir)

        return new_pos, new_dir, is_direction_valid

    def _sample_next_direction(self, pos, v_in):
        """
        Chooses a next tracking direction from all possible directions offered
        by the tracking field.

        Parameters
        ----------
        pos: ndarray (3,)
            Current tracking position.  Important, position must be in the same
            space and origin as self.space, self.origin!
        v_in: ndarray (3,)
            Previous tracking direction.

        Return
        -------
        direction: ndarray (3,)
            A valid tracking direction. None if no valid direction is found.
            Direction should be normalized.
        """
        raise NotImplementedError


class PropagatorOnSphere(AbstractPropagator):
    def __init__(self, datavolume, step_size, rk_order, dipy_sphere,
                 sub_sphere, space, origin):
        """
        Parameters
        ----------
        datavolume: scilpy.image.volume_space_management.DataVolume
            Trackable DataVolume object.
        step_size: float
            The step size for tracking.
        rk_order: int
            Order for the Runge Kutta integration.
        dipy_sphere: string, optional
            If necessary, name of the DIPY sphere object to use to evaluate
            directions.
        space: dipy Space
            Space of the streamlines during tracking.
        origin: dipy Origin
            Origin of the streamlines during tracking.
        """
        super().__init__(datavolume, step_size, rk_order, space, origin)

<<<<<<< HEAD
        self.sphere = dipy.data.get_sphere(name=dipy_sphere).subdivide(n=sub_sphere)
=======
        self.sphere = get_sphere(name=dipy_sphere).subdivide(n=sub_sphere)
>>>>>>> 21fa9c2b
        self.dirs = np.zeros(len(self.sphere.vertices), dtype=np.ndarray)
        for i in range(len(self.sphere.vertices)):
            self.dirs[i] = TrackingDirection(self.sphere.vertices[i], i)

    def prepare_backward(self, line, forward_dir):
        """
        Called at the beginning of backward tracking, in case we need to
        reset some parameters

        Parameters
        ----------
        line: List
            Result from the forward tracking, reversed.
        forward_dir: ndarray (3,)
            v_in chosen at the forward step.

        Returns
        -------
        v_in: ndarray (3,)
            Last direction of the streamline, of if it contains only the
            seeding point (forward tracking failed), simply inverse the
            forward direction.
        """
        if len(line) > 1:
            last_dir = line[-1] - line[-2]
            ind = self.sphere.find_closest(last_dir)
        else:
            backward_dir = -np.asarray(forward_dir)
            ind = self.sphere.find_closest(backward_dir)

        # toDo. Is using a TrackingDirection necessary compared to a direction
        #  x,y, z or rho, phi? self.sphere.vertices[ind] might not be
        #  exactly equal to last_dir or to backward_dir.
        return TrackingDirection(self.sphere.vertices[ind], ind)


class ODFPropagator(PropagatorOnSphere):
    """
    Propagator on ODFs/fODFs. Algo can be det or prob.
    """
    def __init__(self, datavolume, step_size,
                 rk_order, algo, basis, sf_threshold, sf_threshold_init,
                 theta, dipy_sphere='symmetric724',
                 sub_sphere=0,
                 min_separation_angle=np.pi / 16.,
                 space=Space('vox'), origin=Origin('center'),
                 is_legacy=True):
        """

        Parameters
        ----------
        datavolume: scilpy.image.volume_space_management.DataVolume
            Trackable DataVolume object.
        step_size: float
            The step size for tracking.
        rk_order: int
            Order for the Runge Kutta integration.
        algo: string
            Type of algorithm. Choices are 'det' or 'prob'
        basis: string
            SH basis name. One of 'tournier07' or 'descoteaux07'
        sf_threshold: float
            Threshold on spherical function (SF).
        sf_threshold_init: float
            Threshold on spherical function when initializing a new streamline.
        theta: float
            Maximum angle (radians) between two steps.
        dipy_sphere: string, optional
            Name of the DIPY sphere object to use for evaluating SH. Can't be
            None.
        sub_sphere: int
            Number of subdivisions to use for the sphere.
        min_separation_angle: float, optional
            Minimum separation angle (in radians) for peaks extraction. Used
            for deterministic tracking. A candidate direction is a maximum if
            its SF value is greater than all other SF values in its
            neighbourhood, where the neighbourhood includes all the sphere
            directions located at most `min_separation_angle` from the
            candidate direction.
        space: dipy Space
            Space of the streamlines during tracking. Default: VOX, like in
            dipy. Interpolation of the ODF is done in VOX space (see
            DataVolume.vox_to_value) so this choice implies the less data
            modification.
        origin: dipy Origin
            Origin of the streamlines during tracking. Default: center, like in
            dipy. Interpolation of the ODF is done in center origin so this
            choice implies the less data modification.
        is_legacy : bool, optional
            Whether or not the SH basis is in its legacy form.
        """
        super().__init__(datavolume, step_size, rk_order, dipy_sphere,
                         sub_sphere, space, origin)

        if self.space == Space.RASMM:
            raise NotImplementedError(
                "This version of the propagator on ODF is not ready to work "
                "in RASMM space.")

        # Warn user if the rk order does not match the algo
        if rk_order != 1 and algo == 'prob':
            logging.warning('Probabilistic tracking with RK order != 1 is '
                            'not recommended! Use deterministic tracking '
                            'or set rk_order to 1 instead.')

        # Propagation params
        self.theta = theta
        if algo not in ['det', 'prob']:
            raise ValueError("ODFPropagator algo should be 'det' or 'prob'.")
        self.algo = algo
        self.tracking_neighbours = get_sphere_neighbours(self.sphere,
                                                         self.theta)
        # For deterministic tracking:
        self.maxima_neighbours = get_sphere_neighbours(self.sphere,
                                                       min_separation_angle)

        # ODF params
        self.sf_threshold = sf_threshold
        self.sf_threshold_init = sf_threshold_init
        sh_order, full_basis =\
            get_sh_order_and_fullness(self.datavolume.nb_coeffs)
        self.basis = basis
        self.is_legacy = is_legacy
        self.B = sh_to_sf_matrix(self.sphere, sh_order_max=sh_order, basis_type=self.basis,
                                 smooth=0.006, return_inv=False,
                                 full_basis=full_basis, legacy=self.is_legacy)

    def _get_sf(self, pos):
        """
        Get the spherical function at position pos.

        Parameters
        ----------
        pos: ndarray (3,)
            Position in the trackable dataset. Important, position should be
            in the same space and origin as self.space, self.origin!

        Return
        ------
        sf: ndarray (len(self.sphere.vertices),)
            Spherical function evaluated at pos, normalized by
            its maximum amplitude.
        """
        # Interpolation:
        sh = self.datavolume.get_value_at_coordinate(
            *pos, space=self.space, origin=self.origin)
        sf = np.dot(self.B.T, sh).reshape((-1, 1))

        sf_max = np.max(sf)
        if sf_max > 0:
            sf /= sf_max
        return sf

    def prepare_forward(self, seeding_pos, random_generator):
        """
        Prepare information necessary at the first point of the
        streamline for forward propagation: v_in and any other information
        necessary for the self.propagate method.

        About **v_in**, it is used for two things:

        - To sample the next direction based on _sample_next_direction method.
            Ex, with fODF, it defines a cone theta of accepable directions.
        - If no valid next dir are found, continue straight.

        Parameters
        ----------
        seeding_pos: tuple(x,y,z)
            The seeding position. Important, position must be in the same space
            and origin as self.space, self.origin!
        random_generator: numpy Generator

        Returns
        -------
        v_in: TrackingDirection
            The "fake" previous direction at first step. Could be None if your
            propagator can propagate without knowledge of previous direction.
            Return PropagationStatus.Error if no good tracking direction can be
            set at current seeding position.
        """
        # Sampling on the SF values (no matter if general algo is det or prob)
        # with a different threshold than usual (sf_threshold_init).
        # So the initial step's propagation will be in a cone theta around a
        # "more probable" peak.
        sf = self._get_sf(seeding_pos)
        sf[sf < self.sf_threshold_init] = 0
        self.line_rng_generator = random_generator

        if np.sum(sf) > 0:
            ind = sample_distribution(sf, self.line_rng_generator)
            return TrackingDirection(self.dirs[ind], ind)

        # Else: sf at current position is smaller than acceptable threshold in
        # all directions.
        return PropagationStatus.ERROR

    def _sample_next_direction(self, pos, v_in):
        """
        Chooses a next tracking direction from all possible directions offered
        by the tracking field.

        Parameters
        ----------
        pos: ndarray (3,)
            Current tracking position.  Important, position must be in the same
            space and origin as self.space, self.origin!
        v_in: ndarray (3,)
            Previous tracking direction.

        Return
        ------
        direction: ndarray (3,)
            A valid tracking direction. None if no valid direction is found.
        """
        if self.algo == 'prob':
            # Tracking field returns the sf and directions
            sf, directions = self._get_possible_next_dirs_prob(pos, v_in)

            # Sampling one.
            if np.sum(sf) > 0:
                v_out = directions[
                    sample_distribution(sf, self.line_rng_generator)]
            else:
                return None
        elif self.algo == 'det':
            # Tracking field returns the list of possible maxima.
            possible_maxima = self._get_possible_next_dirs_det(pos, v_in)
            # Choosing one.
            cosinus = 0
            v_out = None
            for d in possible_maxima:
                new_cosinus = np.dot(v_in, d)
                if new_cosinus > cosinus:
                    cosinus = new_cosinus
                    v_out = d
        else:
            raise ValueError("Tracking choice must be one of 'det' or 'prob'.")

        # Not normalizing: direction comes from dipy's (unit) sphere so
        # supposing that it's ok.
        return v_out

    def _get_possible_next_dirs_prob(self, pos, v_in):
        """
        Get the spherical functions thresholded at position pos, for a given
        direction.

        Parameters
        ----------
        pos: ndarray (3,)
            Position in trackable dataset. Important, position must be in the
            same space and origin as self.space, self.origin!
        v_in: TrackingDirection
            Incoming direction. Outcoming direction won't be further than an
            angle theta.

        Return
        ------
        value: tuple
            The neighbours SF evaluated at pos in given direction and
            corresponding tracking directions.
        """
        sf = self._get_sf(pos)
        sf[sf < self.sf_threshold] = 0
        inds = np.nonzero(
            self.tracking_neighbours[v_in.index])[0]
        return sf[inds], self.dirs[inds]

    def _get_possible_next_dirs_det(self, pos, previous_direction):
        """
        Get the set of maxima directions from the thresholded
        SF at position pos, for a direction.

        Parameters
        ----------
        pos: ndarray (3,)
            Position in trackable dataset. Important, position must be in the
            same space and origin as self.space, self.origin!
        previous_direction: TrackingDirection
            Incoming direction. Outcoming direction won't be further than an
            angle theta.

        Return
        ------
        maxima: list
            List of directions of maxima around the input direction at pos.
        """
        sf = self._get_sf(pos)
        sf[sf < self.sf_threshold] = 0
        maxima = []
        for i in np.nonzero(self.tracking_neighbours[
                                previous_direction.index])[0]:
            if 0 < sf[i] == np.max(sf[self.maxima_neighbours[i]]):
                maxima.append(self.dirs[i])
        return maxima


class FibertubePropagator(AbstractPropagator):
    """
    Simplified propagator for using fibertube data. It is probabilistic and
    uses the volume of intersection between fibertube segments and the
    blurring sphere as a random distribution for picking a segment. This
    segment is then used as the propagation direction.

    This propagator expects an array of possible directions and their random
    distribution. If using an ftODF (the same directions, but expressed as a
    spherical function), the ODFPropagator should be used.
    """
    def __init__(self, datavolume: FibertubeDataVolume, step_size, rk_order,
                 theta, space, origin):
        """"
        Parameters
        ----------
        datavolume: FibertubeDataVolume
            Trackable fibertube dataset object.
        step_size: float
            The step size for tracking. Important: step size should be in the
            same units as the space of the tracking!
        rk_order: int
            Order for the Runge Kutta integration.
        theta: float
            Maximum angle (radians) between two steps.
        space: dipy Space
            Space of the streamlines during tracking. value.
        origin: dipy Origin
            Origin of the streamlines during tracking. All coordinates
            received in the propagator's methods will be expected to respect
            that origin.

        A note on space and origin: All coordinates received in the
        propagator's methods will be expected to respect those values. Tracker
        will verify that the propagator has the same internal values as itself.
        """

        if not (rk_order == 1 or rk_order == 2 or rk_order == 4):
            raise ValueError("Invalid runge-kutta order. Is " +
                             str(rk_order) + ". Choices : 1, 2, 4")

        self.datavolume = datavolume
        self.step_size = step_size
        self.rk_order = rk_order
        self.theta = theta
        self.space = space
        self.origin = origin
        self.normalize_directions = True
        # Will be reset at each new streamline.
        self.line_rng_generator = None

    def reset_data(self, new_data=None):
        return super().reset_data(new_data)

    def prepare_forward(self, seeding_pos, random_generator):
        direction = self.datavolume.get_absolute_direction(*seeding_pos)

        # Validate seeding within a fibertube.
        if direction is None:
            return PropagationStatus.ERROR

        self.line_rng_generator = random_generator

        return TrackingDirection(direction)

    def prepare_backward(self, line, forward_dir):
        return super().prepare_backward(line, forward_dir)

    def finalize_streamline(self, last_pos, v_in):
        return super().finalize_streamline(last_pos, v_in)

    def propagate(self, line, v_in):
        return super().propagate(line, v_in)

    def _sample_next_direction(self, pos, v_in):
        directions, volumes = self._get_possible_next_dirs(pos, v_in)

        # Sampling one.
        if np.sum(volumes) > 0:
            v_out = directions[
                sample_distribution(volumes, self.line_rng_generator)]
            return v_out
        return None

    def _get_possible_next_dirs(self, pos, v_in):
        directions, volumes = (
            self.datavolume.get_value_at_coordinate(*pos, self.space,
                                                    self.origin))

        # Angle threshold
        valid_dirs = []
        valid_volumes = []

        for i, dir in enumerate(directions):
            num = np.dot(v_in, dir)
            cosine = num / (np.linalg.norm(v_in) *
                            np.linalg.norm(dir))

            # Flip direction if facing the wrong way
            if cosine < 0:
                cosine = abs(cosine)
                dir = -dir

            cosine = np.clip(cosine, -1, 1)

            if (np.arccos(cosine) > self.theta):
                continue

            valid_dirs.append(dir)
            valid_volumes.append(volumes[i])

        valid_dirs = np.array(valid_dirs)
        valid_volumes = np.array(valid_volumes)

        return valid_dirs, valid_volumes<|MERGE_RESOLUTION|>--- conflicted
+++ resolved
@@ -29,6 +29,7 @@
     Propagation depends on the type of data (ex, DTI, fODF) and the way to get
     a direction from it (ex, det, prob).
     """
+
     def __init__(self, datavolume, step_size, rk_order, space, origin):
         """
         Parameters
@@ -278,11 +279,7 @@
         """
         super().__init__(datavolume, step_size, rk_order, space, origin)
 
-<<<<<<< HEAD
-        self.sphere = dipy.data.get_sphere(name=dipy_sphere).subdivide(n=sub_sphere)
-=======
         self.sphere = get_sphere(name=dipy_sphere).subdivide(n=sub_sphere)
->>>>>>> 21fa9c2b
         self.dirs = np.zeros(len(self.sphere.vertices), dtype=np.ndarray)
         for i in range(len(self.sphere.vertices)):
             self.dirs[i] = TrackingDirection(self.sphere.vertices[i], i)
@@ -323,6 +320,7 @@
     """
     Propagator on ODFs/fODFs. Algo can be det or prob.
     """
+
     def __init__(self, datavolume, step_size,
                  rk_order, algo, basis, sf_threshold, sf_threshold_init,
                  theta, dipy_sphere='symmetric724',
@@ -574,7 +572,7 @@
         sf[sf < self.sf_threshold] = 0
         maxima = []
         for i in np.nonzero(self.tracking_neighbours[
-                                previous_direction.index])[0]:
+                previous_direction.index])[0]:
             if 0 < sf[i] == np.max(sf[self.maxima_neighbours[i]]):
                 maxima.append(self.dirs[i])
         return maxima
@@ -591,6 +589,7 @@
     distribution. If using an ftODF (the same directions, but expressed as a
     spherical function), the ODFPropagator should be used.
     """
+
     def __init__(self, datavolume: FibertubeDataVolume, step_size, rk_order,
                  theta, space, origin):
         """"
