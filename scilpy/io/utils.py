--- conflicted
+++ resolved
@@ -127,12 +127,6 @@
                         help=help_msg)
 
 
-<<<<<<< HEAD
-def check_sh_basis_choice(sh_basis):
-    """ Check if the passed sh_basis arg to a fct is right.
-    :param sh_basis:
-    :raises ValueError if sh_basis is not one of 'descoteaux07' or 'tournier07'
-=======
 def validate_sh_basis_choice(sh_basis):
     """ Check if the passed sh_basis arg to a fct is right.
 
@@ -145,7 +139,6 @@
     ------
     ValueError
         If sh_basis is not one of 'descoteaux07' or 'tournier07'
->>>>>>> e6be3ac4
     """
     if not (sh_basis == 'descoteaux07' or sh_basis == 'tournier07'):
         raise ValueError("sh_basis should be either 'descoteaux07' or"
