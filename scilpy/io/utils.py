# -*- coding: utf-8 -*-

import argparse
import logging
import os
import multiprocessing
import re
import shutil
import sys
import xml.etree.ElementTree as ET

import nibabel as nib
import numpy as np
from dipy.data import SPHERE_FILES
from dipy.io.utils import is_header_compatible
from fury import window
from PIL import Image
from scipy.io import loadmat
import six

from scilpy.io.streamlines import load_tractogram_with_reference
from scilpy.utils.bvec_bval_tools import DEFAULT_B0_THRESHOLD
from scilpy.utils.filenames import split_name_with_nii

eddy_options = ["mb", "mb_offs", "slspec", "mporder", "s2v_lambda", "field",
                "field_mat", "flm", "slm", "fwhm", "niter", "s2v_niter",
                "cnr_maps", "residuals", "fep", "interp", "s2v_interp",
                "resamp", "nvoxhp", "ff", "ol_nstd", "ol_nvox", "ol_type",
                "ol_pos", "ol_sqr", "dont_sep_offs_move", "dont_peas"]

topup_options = ['out', 'fout', 'iout', 'logout', 'warpres', 'subsamp', 'fwhm',
                 'config', 'miter', 'lambda', 'ssqlambda', 'regmod', 'estmov',
                 "minmet", 'splineorder', 'numprec', 'interp', 'scale',
                 'regrid']

axis_name_choices = ["axial", "coronal", "sagittal"]


def redirect_stdout_c():
    sys.stdout.flush()
    newstdout = os.dup(1)
    devnull = os.open(os.devnull, os.O_WRONLY)
    os.dup2(devnull, 1)
    os.close(devnull)
    sys.stdout = os.fdopen(newstdout, 'w')


def link_bundles_and_reference(parser, args, input_tractogram_list):
    """
    Associate the bundle to their reference (if they require a reference).
    Parameters
    ----------
    parser: argparse.ArgumentParser object
        Parser as created by argparse.
    args: argparse namespace
        Args as created by argparse.
    input_tractogram_list: list
        List of tractogram paths.
    Returns
    -------
    list: List of tuples, each matching one tractogram to a reference file.
    """
    bundles_references_tuple = []
    for bundle_filename in input_tractogram_list:
        _, ext = os.path.splitext(bundle_filename)
        if ext == '.trk':
            if args.reference is None:
                bundles_references_tuple.append(
                    (bundle_filename, bundle_filename))
            else:
                bundles_references_tuple.append(
                    (bundle_filename, args.reference))
        elif ext in ['.tck', '.fib', '.vtk', '.dpy']:
            if args.reference is None:
                parser.error('--reference is required for this file format '
                             '{}.'.format(bundle_filename))
            else:
                bundles_references_tuple.append(
                    (bundle_filename, args.reference))
    return bundles_references_tuple


def check_tracts_same_format(parser, filename_list):
    _, ref_ext = os.path.splitext(filename_list[0])

    for filename in filename_list[1:]:
        if isinstance(filename, six.string_types) and \
                not os.path.splitext(filename)[1] == ref_ext:
            parser.error('All tracts file must use the same format.')


def assert_gradients_filenames_valid(parser, filename_list, gradient_format):
    """
    Validate if gradients filenames follow BIDS or MRtrix convention

    Parameters
    ----------
    parser: parser
        Parser.
    filename_list: list
        list of gradient paths.
    gradient_format : str
        Can be either fsl or mrtrix.

    Returns
    -------
    """

    valid_fsl_extensions = ['.bval', '.bvec']
    valid_mrtrix_extension = '.b'

    if isinstance(filename_list, str):
        filename_list = [filename_list]

    if gradient_format == 'fsl':
        if len(filename_list) == 2:
            filename_1 = filename_list[0]
            filename_2 = filename_list[1]
            basename_1, ext_1 = os.path.splitext(filename_1)
            basename_2, ext_2 = os.path.splitext(filename_2)

            if ext_1 == '' or ext_2 == '':
                parser.error('fsl gradients filenames must have extensions: '
                             '.bval and .bvec.')

            if basename_1 == basename_2:
                curr_extensions = [ext_1, ext_2]
                curr_extensions.sort()
                if curr_extensions != valid_fsl_extensions:
                    parser.error('Your extensions ({}) doesn\'t follow BIDS '
                                 'convention.'.format(curr_extensions))
            else:
                parser.error('fsl gradients filenames must have the same '
                             'basename.')
        else:
            parser.error('You should have two files for fsl format.')

    elif gradient_format == 'mrtrix':
        if len(filename_list) == 1:
            curr_filename = filename_list[0]
            basename, ext = os.path.splitext(curr_filename)
            if basename == '' or ext != valid_mrtrix_extension:
                parser.error('Basename: {} and extension {} are not '
                             'valid for mrtrix format.'.format(basename, ext))
        else:
            parser.error('You should have one file for mrtrix format.')
    else:
        parser.error('Gradient file format should be either fsl or mrtrix.')


def add_json_args(parser):
    g1 = parser.add_argument_group(title='Json options')
    g1.add_argument('--indent',
                    type=int, default=2,
                    help='Indent for json pretty print.')
    g1.add_argument('--sort_keys',
                    action='store_true',
                    help='Sort keys in output json.')


def add_processes_arg(parser):
    parser.add_argument('--processes', dest='nbr_processes',
                        metavar='NBR', type=int, default=1,
                        help='Number of sub-processes to start. \n'
                        'Default: [%(default)s]')


def add_reference_arg(parser, arg_name=None):
    if arg_name:
        parser.add_argument('--'+arg_name+'_ref',
                            help='Reference anatomy for {} (if tck/vtk/fib/dpy'
                                 ') file\n'
                                 'support (.nii or .nii.gz).'.format(arg_name))
    else:
        parser.add_argument('--reference',
                            help='Reference anatomy for tck/vtk/fib/dpy file\n'
                                 'support (.nii or .nii.gz).')


def add_sphere_arg(parser, symmetric_only=False, default='symmetric724'):
    spheres = sorted(SPHERE_FILES.keys())
    if symmetric_only:
        spheres = [s for s in spheres if 'symmetric' in s]
        if 'symmetric' not in default:
            raise ValueError("Default cannot be {} if you only accept "
                             "symmetric spheres.".format(default))

    parser.add_argument('--sphere', choices=spheres,
                        default=default,
                        help='Dipy sphere; set of possible directions.\n'
                             'Default: [%(default)s]')


def add_overwrite_arg(parser):
    parser.add_argument(
        '-f', dest='overwrite', action='store_true',
        help='Force overwriting of the output files.')


def add_force_b0_arg(parser):
    parser.add_argument('--force_b0_threshold', action='store_true',
                        help='If set, the script will continue even if the '
                             'minimum bvalue is suspiciously high ( > {})'
                        .format(DEFAULT_B0_THRESHOLD))


def add_verbose_arg(parser):
    parser.add_argument('-v', action='store_true', dest='verbose',
                        help='If set, produces verbose output.')


def add_bbox_arg(parser):
    parser.add_argument('--no_bbox_check', dest='bbox_check',
                        action='store_false',
                        help='Activate to ignore validity of the bounding '
                             'box during loading / saving of \n'
                             'tractograms (ignores the presence of invalid '
                             'streamlines).')


def add_sh_basis_args(parser, mandatory=False):
    """Add spherical harmonics (SH) bases argument.

    Parameters
    ----------
    parser: argparse.ArgumentParser object
        Parser.
    mandatory: bool
        Whether this argument is mandatory.
    """
    choices = ['descoteaux07', 'tournier07']
    def_val = 'descoteaux07'
    help_msg = 'Spherical harmonics basis used for the SH coefficients.\nMust ' +\
               'be either \'descoteaux07\' or \'tournier07\' [%(default)s]:\n' +\
               '    \'descoteaux07\': SH basis from the Descoteaux et al.\n' +\
               '                      MRM 2007 paper\n' +\
               '    \'tournier07\'  : SH basis from the Tournier et al.\n' +\
               '                      NeuroImage 2007 paper.'

    if mandatory:
        arg_name = 'sh_basis'
    else:
        arg_name = '--sh_basis'

    parser.add_argument(arg_name,
                        choices=choices, default=def_val,
                        help=help_msg)


def add_nifti_screenshot_default_args(
    parser, slice_ids_mandatory=True, transparency_mask_mandatory=True
):
    _mask_prefix = "" if transparency_mask_mandatory else "--"

    _slice_ids_prefix, _slice_ids_help = "", "Slice indices to screenshot."
    _output_help = "Name of the output image (e.g. img.jpg, img.png)."
    if not slice_ids_mandatory:
        _slice_ids_prefix = "--"
        _slice_ids_help += " If None are supplied, all slices inside " \
                           "the transparency mask are selected."
        _output_help = "Name of the output image(s). If multiple slices are " \
                       "provided (or none), their index will be append to " \
            "the name (e.g. volume.jpg, volume.png becomes " \
            "volume_slice_0.jpg, volume_slice_0.png)."

    # Positional arguments
    parser.add_argument(
        "in_volume", help="Input 3D Nifti file (.nii/.nii.gz).")
    parser.add_argument("out_fname", help=_output_help)

    # Variable arguments
    parser.add_argument(
        f"{_mask_prefix}in_transparency_mask",
        help="Transparency mask 3D Nifti image (.nii/.nii.gz).")
    parser.add_argument(
        f"{_slice_ids_prefix}slice_ids", nargs="+", type=int,
        help=_slice_ids_help)

    # Optional arguments
    parser.add_argument(
        "--volume_cmap_name", default=None,
        help="Colormap name for the volume image data. [%(default)s]")
    parser.add_argument(
        "--axis_name", default="axial", type=str, choices=axis_name_choices,
        help="Name of the axis to visualize. [%(default)s]")
    parser.add_argument(
        "--win_dims", nargs=2, metavar=("WIDTH", "HEIGHT"), default=(768, 768),
        type=int, help="The dimensions for the vtk window. [%(default)s]")
    parser.add_argument(
        "--display_slice_number", action="store_true",
        help="If true, displays the slice number in the upper left corner."
    )
    parser.add_argument(
        "--display_lr", action="store_true",
        help="If true, add left and right annotations to the images."
    )


def add_nifti_screenshot_overlays_args(
    parser, labelmap_overlay=True, mask_overlay=True,
    transparency_is_overlay=False
):
    if labelmap_overlay:
        parser.add_argument(
            "--in_labelmap",  help="Labelmap 3D Nifti image (.nii/.nii.gz).")
        parser.add_argument(
            "--labelmap_cmap_name", default="viridis",
            help="Colormap name for the labelmap image data. [%(default)s]")
        parser.add_argument(
            "--labelmap_alpha", type=ranged_type(float, 0., 1.), default=0.7,
            help="Opacity value for the labelmap overlay. [%(default)s].")

    if mask_overlay:
        if not transparency_is_overlay:
            parser.add_argument(
                "--in_masks", nargs="+",
                help="Mask 3D Nifti image (.nii/.nii.gz).")

        parser.add_argument(
            "--masks_colors", nargs="+", metavar="R G B",
            type=ranged_type(int, 0, 255), default=None,
            help="Colors for the mask overlay or contour")
        parser.add_argument(
            "--masks_as_contours", action='store_true',
            help="Create contours from masks instead "
                 "of overlays. [%(default)s].")
        parser.add_argument(
            "--masks_alpha", type=ranged_type(float, 0., 1.), default=0.7,
            help="Opacity value for the masks overlays. [%(default)s].")


def validate_nbr_processes(parser, args):
    """ Check if the passed number of processes arg is valid.
    Valid values are considered to be in the [0, CPU count] range:
        - Raises a parser.error if an invalid value is provided.
        - Returns the maximum number of cores retrieved if no value (or a value
        of 0) is provided.

    Parameters
    ----------
    parser: argparse.ArgumentParser object
        Parser as created by argparse.
    args: argparse namespace
        Args as created by argparse.

    Returns
    -------
    nbr_cpu: int
        The number of CPU to be used.
    """

    if args.nbr_processes:
        nbr_cpu = args.nbr_processes
    else:
        nbr_cpu = multiprocessing.cpu_count()

    if nbr_cpu < 0:
        parser.error('Number of processes must be > 0.')
    elif nbr_cpu > multiprocessing.cpu_count():
        parser.error('Max number of processes is {}. Got {}.'.format(
            multiprocessing.cpu_count(), nbr_cpu))

    return nbr_cpu


def validate_sh_basis_choice(sh_basis):
    """ Check if the passed sh_basis arg to a fct is right.

    Parameters
    ----------
    sh_basis: str
        Either 'descoteaux08' or 'tournier07'

    Raises
    ------
    ValueError
        If sh_basis is not one of 'descoteaux07' or 'tournier07'
    """
    if not (sh_basis == 'descoteaux07' or sh_basis == 'tournier07'):
        raise ValueError("sh_basis should be either 'descoteaux07' or"
                         "'tournier07'.")


def verify_compression_th(compress_th):
    """
    Verify that the compression threshold is between 0.001 and 1. Else,
    produce a warning.

    Parameters
    -----------
    compress_th: float, the compression threshold.
    """
    if compress_th:
        if compress_th < 0.001 or compress_th > 1:
            logging.warning(
                'You are using an error rate of {}.\nWe recommend setting it '
                'between 0.001 and 1.\n0.001 will do almost nothing to the '
                'tracts while 1 will higly compress/linearize the tracts.'
                .format(compress_th))


def assert_inputs_exist(parser, required, optional=None):
    """Assert that all inputs exist. If not, print parser's usage and exit.

    Parameters
    ----------
    parser: argparse.ArgumentParser object
        Parser.
    required: string or list of paths
        Required paths to be checked.
    optional: string or list of paths
        Optional paths to be checked.
    """
    def check(path):
        if not os.path.isfile(path):
            parser.error('Input file {} does not exist'.format(path))

    if isinstance(required, str):
        required = [required]

    if isinstance(optional, str):
        optional = [optional]

    for required_file in required:
        check(required_file)
    for optional_file in optional or []:
        if optional_file is not None:
            check(optional_file)


def assert_outputs_exist(parser, args, required, optional=None,
                         check_dir_exists=True):
    """
    Assert that all outputs don't exist or that if they exist, -f was used.
    If not, print parser's usage and exit.

    Parameters
    ----------
    parser: argparse.ArgumentParser object
        Parser.
    args: argparse namespace
        Argument list.
    required: string or list of paths to files
        Required paths to be checked.
    optional: string or list of paths to files
        Optional paths to be checked.
    check_dir_exists: bool
        Test if output directory exists.
    """
    def check(path):
        if os.path.isfile(path) and not args.overwrite:
            parser.error('Output file {} exists. Use -f to force '
                         'overwriting'.format(path))

        if check_dir_exists:
            path_dir = os.path.dirname(path)
            if path_dir and not os.path.isdir(path_dir):
                parser.error('Directory {}/ \n for a given output file '
                             'does not exists.'.format(path_dir))

    if isinstance(required, str):
        required = [required]

    if isinstance(optional, str):
        optional = [optional]

    for required_file in required:
        check(required_file)
    for optional_file in optional or []:
        if optional_file:
            check(optional_file)


def assert_output_dirs_exist_and_empty(parser, args, required,
                                       optional=None, create_dir=True):
    """
    Assert that all output directories exist.
    If not, print parser's usage and exit.
    If exists and not empty, and -f used, delete dirs.

    Parameters
    ----------
    parser: argparse.ArgumentParser object
        Parser.
    args: argparse namespace
        Argument list.
    required: string or list of paths to files
        Required paths to be checked.
    optional: string or list of paths to files
        Optional paths to be checked.
    create_dir: bool
        If true, create the directory if it does not exist.
    """
    def check(path):
        if not os.path.isdir(path):
            if not create_dir:
                parser.error(
                    'Output directory {} doesn\'t exist.'.format(path))
            else:
                os.makedirs(path, exist_ok=True)
        if os.listdir(path):
            if not args.overwrite:
                parser.error(
                    'Output directory {} isn\'t empty and some files could be '
                    'overwritten or even deleted. Use -f option if you want '
                    'to continue.'.format(path))
            else:
                for the_file in os.listdir(path):
                    file_path = os.path.join(path, the_file)
                    try:
                        if os.path.isfile(file_path):
                            os.unlink(file_path)
                        elif os.path.isdir(file_path):
                            shutil.rmtree(file_path)
                    except Exception as e:
                        print(e)

    if isinstance(required, str):
        required = [required]
    if isinstance(optional, str):
        optional = [optional]

    for cur_dir in required:
        check(cur_dir)
    for opt_dir in optional or []:
        if opt_dir:
            check(opt_dir)


def assert_overlay_colors(colors, overlays, parser):
    if colors is None:
        return

    if len(colors) % 3 != 0:
        parser.error(
            "Masks colors must be tuples of 3 ints in the range [0, 255]")

    if len(colors) > 3 and len(colors) // 3 != len(overlays):
        parser.error(f"Bad number of colors supplied for overlays "
                     f"({len(overlays)}). Either provide no color, a "
                     f"single mask color or as many colors as there is masks")


<<<<<<< HEAD
=======
def assert_roi_radii_format(parser):
    """
    Verifies the format of the inputed roi radii.

    Parameters
    ----------
    parser: argument parser
        Will raise an error if the --roi_radii format is wrong.

    Returns
    -------
    roi_radii: int or numpy array
        Roi radii as a scalar or an array of size (3,).
    """
    args = parser.parse_args()
    if len(args.roi_radii) == 1:
        roi_radii = args.roi_radii[0]
    elif len(args.roi_radii) == 3:
        roi_radii = args.roi_radii
    else:
        parser.error('Wrong size for --roi_radii, can only be a scalar' +
                     'or an array of size (3,)')
    return roi_radii


>>>>>>> 64fcc549
def verify_compatibility_with_reference_sft(ref_sft, files_to_verify,
                                            parser, args):
    """
    Verifies the compatibility of a reference sft with a list of files.

    Params
    ------
    ref_sft: StatefulTractogram
        A tractogram to be used as reference.
    files_to_verify: List[str]
        List of files that should be compatible with the reference sft. Files
        can be either other tractograms or nifti files (ex: masks).
    parser: argument parser
        Will raise an error if a file is not compatible.
    args: Namespace
        Should contain a args.reference if any file is a .tck, and possibly a
        args.bbox_check (set to True by default).
    """
    save_ref = args.reference

    for file in files_to_verify:
        if file is not None:
            _, ext = os.path.splitext(file)
            if ext in ['.trk', '.tck', '.fib', '.vtk', '.dpy']:
                # Cheating ref because it may send a lot of warning if loading
                # many trk with ref (reference was maybe added only for some
                # of these files)
                if ext == '.trk':
                    args.reference = None
                else:
                    args.reference = save_ref
                mask = load_tractogram_with_reference(parser, args, file)
            else:  # should be a nifti file.
                mask = file
            compatible = is_header_compatible(ref_sft, mask)
            if not compatible:
                parser.error("Reference tractogram incompatible with {}"
                             .format(file))


def is_header_compatible_multiple_files(parser, list_files,
                                        verbose_all_compatible=False,
                                        reference=None):
    """
    Verifies the compatibility between the first item in list_files
    and the remaining files in list.

    Arguments
    ---------
    parser: argument parser
        Will raise an error if a file is not compatible.
    list_files: List[str]
        List of files to test
    verbose_all_compatible: bool
        If true will print a message when everything is okay
    reference: str
        Reference for any .tck passed in `list_files`
    """
    all_valid = True

    # Gather "headers" for all files to compare against
    # eachother later
    headers = []
    for filepath in list_files:
        _, in_extension = split_name_with_nii(filepath)
        if in_extension in ['.trk', '.nii', '.nii.gz']:
            headers.append(filepath)
        elif in_extension == '.tck':
            if reference:
                headers.append(reference)
            else:
                parser.error(
                    '{} must be provided with a reference.'.format(
                        filepath))
        else:
            parser.error('{} does not have a supported extension.'.format(
                filepath))

    for curr in headers[1:]:
        if not is_header_compatible(headers[0], curr):
            print('ERROR:\"{}\" and \"{}\" do not have compatible '
                  'headers.'.format(headers[0], curr))
            all_valid = False

    if all_valid and verbose_all_compatible:
        print('All input files have compatible headers.')
    elif not all_valid:
        parser.error('Not all input files have compatible headers.')


def read_info_from_mb_bdo(filename):
    tree = ET.parse(filename)
    root = tree.getroot()
    geometry = root.attrib['type']
    center_tag = root.find('origin')
    flip = [-1, -1, 1]
    center = [flip[0]*float(center_tag.attrib['x'].replace(',', '.')),
              flip[1]*float(center_tag.attrib['y'].replace(',', '.')),
              flip[2]*float(center_tag.attrib['z'].replace(',', '.'))]
    row_list = tree.iter('Row')
    radius = [None, None, None]
    for i, row in enumerate(row_list):
        for j in range(0, 3):
            if j == i:
                key = 'col' + str(j+1)
                radius[i] = float(row.attrib[key].replace(',', '.'))
            else:
                key = 'col' + str(j+1)
                value = float(row.attrib[key].replace(',', '.'))
                if abs(value) > 0.01:
                    raise ValueError('Does not support rotation, for now \n'
                                     'only SO aligned on the X,Y,Z axis are '
                                     'supported.')
    radius = np.asarray(radius, dtype=np.float32)
    center = np.asarray(center, dtype=np.float32)
    return geometry, radius, center


def load_matrix_in_any_format(filepath):
    _, ext = os.path.splitext(filepath)
    if ext == '.txt':
        data = np.loadtxt(filepath)
    elif ext == '.npy':
        data = np.load(filepath)
    elif ext == '.mat':
        # .mat are actually dictionnary. This function support .mat from
        # antsRegistration that encode a 4x4 transformation matrix.
        transfo_dict = loadmat(filepath)
        lps2ras = np.diag([-1, -1, 1])
        transfo_key = 'AffineTransform_double_3_3'
        if transfo_key not in transfo_dict:
            transfo_key = 'AffineTransform_float_3_3'

        rot = transfo_dict[transfo_key][0:9].reshape((3, 3))
        trans = transfo_dict[transfo_key][9:12]
        offset = transfo_dict['fixed']
        r_trans = (np.dot(rot, offset) - offset - trans).T * [1, 1, -1]

        data = np.eye(4)
        data[0:3, 3] = r_trans
        data[:3, :3] = np.dot(np.dot(lps2ras, rot), lps2ras)
    else:
        raise ValueError('Extension {} is not supported'.format(ext))

    return data


def save_matrix_in_any_format(filepath, output_data):
    _, ext = os.path.splitext(filepath)
    if ext == '.txt':
        np.savetxt(filepath, output_data)
    elif ext == '.npy':
        np.save(filepath, output_data)
    elif ext == '':
        np.save('{}.npy'.format(filepath), output_data)
    else:
        raise ValueError('Extension {} is not supported'.format(ext))


def assert_fsl_options_exist(parser, options_args, command):
    """
    Assert that all options for topup or eddy exist.
    If not, print parser's usage and exit.

    Parameters
    ----------
    parser: argparse.ArgumentParser object
        Parser.
    options_args: string
        Options for fsl command
    command: string
        Command used (eddy or topup).
    """
    if command == 'eddy':
        fsl_options = eddy_options
    elif command == 'topup':
        fsl_options = topup_options
    else:
        parser.error('{} command is not supported as fsl '
                     'command.'.format(command))

    options = re.split(r'[ =\s]\s*', options_args)
    res = [i for i in options if "--" in i]
    res = list(map(lambda x: x.replace('--', ''), res))

    for nOption in res:
        if nOption not in fsl_options:
            parser.error('--{} is not a valid option for '
                         '{} command.'.format(nOption, command))


def parser_color_type(arg):
    """
    Validate that a color component is between RBG values, else return an error
    From https://stackoverflow.com/a/55410582
    """

    MIN_VAL = 0
    MAX_VAL = 255
    try:
        f = float(arg)
    except ValueError:
        raise argparse.ArgumentTypeError("Color component must be a floating "
                                         "point number")
    if f < MIN_VAL or f > MAX_VAL:
        raise argparse.ArgumentTypeError(
            "Argument must be < " + str(MAX_VAL) + "and > " + str(MIN_VAL))
    return f


def snapshot(scene, filename, **kwargs):
    """ Wrapper around fury.window.snapshot
    For some reason, fury.window.snapshot flips the image vertically.
    This image unflips the image and then saves it.
    """
    out = window.snapshot(scene, **kwargs)
    image = Image.fromarray(out[::-1])
    image.save(filename)


def ranged_type(value_type, min_value, max_value):
    """Return a function handle of an argument type function for ArgumentParser
    checking a range: `min_value` <= arg <= `max_value`.

    Parameters
    ----------
    value_type : Type
        Value-type to convert the argument.
    min_value : scalar
        Minimum acceptable argument value.
    max_value : scalar
       Maximum acceptable argument value.

    Returns
    -------
    Function handle of an argument type function for ArgumentParser.

    Usage
    -----
        ranged_type(float, 0.0, 1.0)
    """

    def range_checker(arg: str):
        try:
            f = value_type(arg)
        except ValueError:
            raise argparse.ArgumentTypeError(f"must be a valid {value_type}")
        if f < min_value or f > max_value:
            raise argparse.ArgumentTypeError(
                f"must be within [{min_value}, {max_value}]")
        return f

    # Return handle to checking function
    return range_checker


def get_default_screenshotting_data(args):

    volume_img = nib.load(args.in_volume)

    transparency_mask_img = None
    if args.in_transparency_mask:
        transparency_mask_img = nib.load(args.in_transparency_mask)

    labelmap_img = None
    if args.in_labelmap:
        labelmap_img = nib.load(args.in_labelmap)

    mask_imgs, masks_colors = None, None
    if args.in_masks:
        mask_imgs = [nib.load(f) for f in args.in_masks]

        if args.masks_colors is not None:
            if len(args.masks_colors) == 3:
                masks_colors = np.repeat(
                    [args.masks_colors], len(args.in_masks), axis=0)
            elif len(args.masks_colors) // 3 == len(args.in_masks):
                masks_colors = np.array(args.masks_colors).reshape((-1, 3))

            masks_colors = masks_colors / 255.

    return volume_img, \
        transparency_mask_img, \
        labelmap_img, \
        mask_imgs, \
        masks_colors<|MERGE_RESOLUTION|>--- conflicted
+++ resolved
@@ -541,8 +541,6 @@
                      f"single mask color or as many colors as there is masks")
 
 
-<<<<<<< HEAD
-=======
 def assert_roi_radii_format(parser):
     """
     Verifies the format of the inputed roi radii.
@@ -568,7 +566,6 @@
     return roi_radii
 
 
->>>>>>> 64fcc549
 def verify_compatibility_with_reference_sft(ref_sft, files_to_verify,
                                             parser, args):
     """
