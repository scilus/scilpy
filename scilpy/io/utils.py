--- conflicted
+++ resolved
@@ -15,42 +15,12 @@
 
 def check_tracts_same_format(parser, filename_list):
     _, ref_ext = os.path.splitext(filename_list[0])
-<<<<<<< HEAD
-
-    for filename in filename_list[1:]:
-        if not os.path.splitext(filename)[1] == ref_ext:
-            parser.error('All tracts file must use the same format.')
-
-
-def add_reference(parser):
-    parser.add_argument('--reference',
-                        help='Reference anatomy for tck/vtk/fib/dpy file\n'
-                        'support (.nii or .nii.gz).')
-=======
->>>>>>> 4754d39b
 
     for filename in filename_list[1:]:
         if isinstance(filename, six.string_types) and \
                 not os.path.splitext(filename)[1] == ref_ext:
             parser.error('All tracts file must use the same format.')
 
-<<<<<<< HEAD
-def load_tractogram_with_reference(parser, args, filepath,
-                                   bbox_check=True):
-    _, ext = os.path.splitext(filepath)
-    if ext == '.trk':
-        sft = load_tractogram(filepath, 'same',
-                              bbox_valid_check=bbox_check)
-    elif ext in ['.tck', '.fib', '.vtk', '.dpy']:
-        if args.reference is None:
-            parser.error('--reference is required for this file format '
-                         '{}.'.format(filepath))
-        sft = load_tractogram(filepath, args.reference,
-                              bbox_valid_check=bbox_check)
-    else:
-        parser.error('{} is an unsupported file format'.format(filepath))
-=======
->>>>>>> 4754d39b
 
 def add_reference_arg(parser, arg_name=None):
     if arg_name:
