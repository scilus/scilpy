--- conflicted
+++ resolved
@@ -24,13 +24,8 @@
 from scipy.ndimage import map_coordinates
 from scipy.spatial import cKDTree
 
-<<<<<<< HEAD
-from scilpy.tractograms.streamline_operations import (smooth_line_gaussian,
-                                                      smooth_line_spline)
-=======
 from scilpy.tractograms.streamline_operations import smooth_line_gaussian, \
     resample_streamlines_step_size, parallel_transport_streamline
->>>>>>> 4965e01c
 from scilpy.utils.streamlines import cut_invalid_streamlines
 
 MIN_NB_POINTS = 10
