# -*- coding: utf-8 -*-

import os

import nibabel as nib
import numpy as np
from dipy.io.streamline import load_tractogram

from scilpy import SCILPY_HOME
from scilpy.image.utils import split_mask_blobs_kmeans
from scilpy.io.fetcher import fetch_data, get_testing_files_dict
from scilpy.tests.streamlines import (inter_vox_additional_exit_point,
                                      in_vox_idx_additional_exit_point,
                                      orig_strl_additional_exit_point,
                                      out_vox_idx_additional_exit_point,
                                      points_to_indices_additional_exit_point,
                                      segment_additional_exit_point)
from scilpy.tractograms.streamline_and_mask_operations import (
    _intersects_two_rois,
    _trim_streamline_in_mask,
    _trim_streamline_endpoints_in_mask,
    _trim_streamline_in_mask_keep_longest,
    compute_streamline_segment,
    cut_streamlines_between_labels,
    cut_streamlines_with_mask,
    get_endpoints_density_map,
    get_head_tail_density_maps,
    CuttingStyle)
from scilpy.image.labels import get_labels_from_mask
from scilpy.tractograms.uncompress import streamlines_to_voxel_coordinates


fetch_data(get_testing_files_dict(), keys=['tractograms.zip'])


def _setup_files():
    """ Load streamlines and masks relevant to the tests here.
    """

    in_ref = os.path.join(SCILPY_HOME, 'tractograms',
                          'streamline_and_mask_operations',
                          'bundle_4_wm.nii.gz')

    in_head_tail = os.path.join(SCILPY_HOME, 'tractograms',
                                'streamline_and_mask_operations',
                                'bundle_4_head_tail.nii.gz')
    in_head_tail_offset = os.path.join(SCILPY_HOME, 'tractograms',
                                       'streamline_and_mask_operations',
                                       'bundle_4_head_tail_offset.nii.gz')
    in_center = os.path.join(SCILPY_HOME, 'tractograms',
                             'streamline_and_mask_operations',
                             'bundle_4_center.nii.gz')
    in_sft = os.path.join(SCILPY_HOME, 'tractograms',
                          'streamline_and_mask_operations',
                          'bundle_4.tck')

    # Load reference and roi files
    reference = nib.load(in_ref)
    head_tail_rois = nib.load(in_head_tail).get_fdata()
    head_tail_offset_rois = nib.load(in_head_tail_offset).get_fdata()
    center_roi = nib.load(in_center).get_fdata()

    # Load sft
    sft = load_tractogram(in_sft, reference)
    sft.streamlines._data = sft.streamlines._data.astype(np.float32)
    return sft, reference, head_tail_rois, head_tail_offset_rois, center_roi


def test_get_endpoints_density_map():
    """ Test the get_endpoints_density_map function.
    """

    sft, reference, *_ = _setup_files()

    endpoints_map = get_endpoints_density_map(
        sft, point_to_select=1)

    in_result = os.path.join(SCILPY_HOME, 'tractograms',
                             'streamline_and_mask_operations',
                             'bundle_4_endpoints_1point.nii.gz')

    result = nib.load(in_result).get_fdata()

    assert np.allclose(endpoints_map, result)


def test_get_endpoints_density_map_five_points():
    """ Test the get_endpoints_density_map function with 5 points.
    """

    sft, reference, *_ = _setup_files()
    print(sft.streamlines._data.dtype)
    endpoints_map = get_endpoints_density_map(
        sft, point_to_select=5, to_millimeters=True)

    in_result = os.path.join(SCILPY_HOME, 'tractograms',
                             'streamline_and_mask_operations',
                             'bundle_4_endpoints_5points.nii.gz')

    result = nib.load(in_result).get_fdata()

    assert np.allclose(endpoints_map, result)


def test_get_head_tail_density_maps():
    """ Test the get_head_tail_density_maps function. This is the same as
    get_endpoints_density_map, but with two outputs. Because the actual tested
    function only adds the two rois together, we do the same here.
    """

    sft, reference, *_ = _setup_files()

    head_map, tail_map = get_head_tail_density_maps(
        sft, point_to_select=1)

    in_result = os.path.join(SCILPY_HOME, 'tractograms',
                             'streamline_and_mask_operations',
                             'bundle_4_endpoints_1point.nii.gz')

    result = nib.load(in_result).get_fdata()

    assert np.allclose(head_map + tail_map, result)


def test_cut_outside_of_mask_streamlines():
    """ Test the cut_streamlines_with_mask function. This test loads a bundle
    with 10 streamlines, and "cuts it" with a mask that should only keep a
    segment of the bundle.
    """

    sft, reference, _, _, center_roi = _setup_files()

    cut_sft = cut_streamlines_with_mask(sft, center_roi)
    cut_sft.to_vox()
    cut_sft.to_corner()

    in_result = os.path.join(SCILPY_HOME, 'tractograms',
                             'streamline_and_mask_operations',
                             'bundle_4_cut_center.tck')

    res = load_tractogram(in_result, reference)
    res.to_vox()
    res.to_corner()
    assert np.allclose(cut_sft.streamlines._data, res.streamlines._data)


def test_trim_streamline_in_mask():
    """ Test the _trim_streamline_in_mask function. This function is used by
    cut_streamlines_with_mask, and is tested here to ensure that it works
    correctly. Also provides with code coverage.
    """

    sft, reference, _, _, center_roi = _setup_files()
    sft.to_vox()
    sft.to_corner()

<<<<<<< HEAD
    sft.streamlines._data = sft.streamlines._data.astype(np.float32)
    idices, points_to_idx = uncompress(sft.streamlines, return_mapping=True)
    strl_indices = idices[0]
    points_to_idices = points_to_idx[0]
=======
    indices, points_to_idx = streamlines_to_voxel_coordinates(
        sft.streamlines,
        return_mapping=True
    )
    strl_indices = indices[0]
    points_to_indices = points_to_idx[0]
>>>>>>> 21fa9c2b

    cut = _trim_streamline_in_mask(
        strl_indices, sft.streamlines[0], points_to_indices, center_roi)

    in_result = os.path.join(SCILPY_HOME, 'tractograms',
                             'streamline_and_mask_operations',
                             'bundle_4_cut_center.tck')

    res = load_tractogram(in_result, reference)
    res.to_vox()
    res.to_corner()
    assert np.allclose(cut, res.streamlines[0])


def test_cut_outside_of_mask_streamlines_keep_longest():
    """ Test the cut_streamlines_with_mask function with the KEEP_LONGEST
    cutting style. This test loads a bundle with 10 streamlines, and "cuts it"
    with a mask that should only keep the longest segment of the bundle.

    Because we don't have the necessary testing data, this function should
    return the same result as test_cut_outside_of_mask_streamlines.
    """

    sft, reference, _, _, center_roi = _setup_files()

    cut_sft = cut_streamlines_with_mask(
        sft, center_roi, CuttingStyle.KEEP_LONGEST)
    cut_sft.to_vox()
    cut_sft.to_corner()

    in_result = os.path.join(SCILPY_HOME, 'tractograms',
                             'streamline_and_mask_operations',
                             'bundle_4_cut_center.tck')

    res = load_tractogram(in_result, reference)
    res.to_vox()
    res.to_corner()
    assert np.allclose(cut_sft.streamlines._data, res.streamlines._data)


def test_trim_streamline_in_mask_keep_longest():
    """ Test the _trim_streamline_in_mask_keep_longest function. This function
    is used by cut_streamlines_with_mask, and is tested here to ensure that it
    works correctly. Also provides with code coverage.
    """

    sft, reference, _, _, center_roi = _setup_files()
    sft.to_vox()
    sft.to_corner()

<<<<<<< HEAD
    sft.streamlines._data = sft.streamlines._data.astype(np.float32)
    idices, points_to_idx = uncompress(sft.streamlines, return_mapping=True)
    strl_indices = idices[0]
    points_to_idices = points_to_idx[0]
=======
    indices, points_to_idx = streamlines_to_voxel_coordinates(
        sft.streamlines,
        return_mapping=True
    )
    strl_indices = indices[0]
    points_to_indices = points_to_idx[0]
>>>>>>> 21fa9c2b

    cut = _trim_streamline_in_mask_keep_longest(
        strl_indices, sft.streamlines[0], points_to_indices, center_roi)

    in_result = os.path.join(SCILPY_HOME, 'tractograms',
                             'streamline_and_mask_operations',
                             'bundle_4_cut_center.tck')

    res = load_tractogram(in_result, reference)
    res.to_vox()
    res.to_corner()
    assert np.allclose(cut, res.streamlines[0])


def test_cut_outside_of_mask_streamlines_trim_endpoints():
    """ Test the cut_streamlines_with_mask function with the TRIM_ENDPOINTS
    cutting style. This test loads a bundle with 10 streamlines, and "cuts it"
    with a mask that should shave off the endpoints of the bundle.
    """

    sft, reference, _, head_tail_offset_rois, _ = _setup_files()

    cut_sft = cut_streamlines_with_mask(
        sft, head_tail_offset_rois, CuttingStyle.TRIM_ENDPOINTS)
    cut_sft.to_vox()
    cut_sft.to_corner()

    in_result = os.path.join(SCILPY_HOME, 'tractograms',
                             'streamline_and_mask_operations',
                             'bundle_4_cut_endpoints.tck')

    res = load_tractogram(in_result, reference)
    res.to_vox()
    res.to_corner()
    assert np.allclose(cut_sft.streamlines._data, res.streamlines._data)


def test_trim_streamline_endpoints_in_mask():
    """ Test the _trim_streamline_endpoints_in_mask function. This function is
    used by cut_streamlines_with_mask, and is tested here to ensure that it
    works correctly. Also provides with code coverage.
    """

    sft, reference, _, head_tail_offset_rois, _ = _setup_files()
    sft.to_vox()
    sft.to_corner()

<<<<<<< HEAD
    sft.streamlines._data = sft.streamlines._data.astype(np.float32)
    idices, points_to_idx = uncompress(sft.streamlines, return_mapping=True)
    strl_indices = idices[0]
    points_to_idices = points_to_idx[0]
=======
    indices, points_to_idx = streamlines_to_voxel_coordinates(
        sft.streamlines,
        return_mapping=True
    )
    strl_indices = indices[0]
    points_to_indices = points_to_idx[0]
>>>>>>> 21fa9c2b

    cut = _trim_streamline_endpoints_in_mask(
        strl_indices, sft.streamlines[0], points_to_indices,
        head_tail_offset_rois)

    in_result = os.path.join(SCILPY_HOME, 'tractograms',
                             'streamline_and_mask_operations',
                             'bundle_4_cut_endpoints.tck')

    res = load_tractogram(in_result, reference)
    res.to_vox()
    res.to_corner()
    assert np.allclose(cut, res.streamlines[0])


def test_cut_between_labels_streamlines():
    """ Test the cut_between_labels_streamlines function. This test
    loads a bundle with 10 streamlines, and "cuts it" with a mask that
    should not change the bundle.
    """

    sft, reference, head_tail_rois, *_ = _setup_files()
    # head_tail_rois is a mask with two rois that correspond to the bundle's
    # endpoints.
    head_tail_labels = get_labels_from_mask(head_tail_rois)

    cut_sft = cut_streamlines_between_labels(sft, head_tail_labels)
    cut_sft.to_vox()
    cut_sft.to_corner()

    # The expected result is the input bundle.
    in_result = os.path.join(SCILPY_HOME, 'tractograms',
                             'streamline_and_mask_operations',
                             'bundle_4.tck')

    res = load_tractogram(in_result, reference)
    res.to_vox()
    res.to_corner()
    # The streamlines should not have changed.
    assert np.allclose(cut_sft.streamlines._data, res.streamlines._data)


def test_cut_between_labels_streamlines_offset_default():
    """ Test the cut_between_labels_streamlines function. This test
    loads a bundle with 10 streamlines, and cuts it with a mask that
    shaves off the endpoints slightly.
    """

    sft, reference, _, head_tail_offset_rois, _ = _setup_files()
    # head_tail_offset_rois is a mask with two rois that are not exactly at the
    # endpoints of the bundle.
    head_tail_labels = get_labels_from_mask(head_tail_offset_rois)

    cut_sft = cut_streamlines_between_labels(sft, head_tail_labels)

    cut_sft.to_vox()
    cut_sft.to_corner()

    in_result = os.path.join(SCILPY_HOME, 'tractograms',
                             'streamline_and_mask_operations',
                             'bundle_4_cut_endpoints.tck')

    res = load_tractogram(in_result, reference)
    res.to_vox()
    res.to_corner()
    assert np.allclose(cut_sft.streamlines._data, res.streamlines._data)


def test_cut_between_labels_streamlines_offset_one_pt_in_roi():
    """ Test the cut_between_labels_streamlines function. This test
    loads a bundle with 10 streamlines, and cuts it with only one point in
    each roi.
    """

    sft, reference, _, head_tail_offset_rois, _ = _setup_files()
    # head_tail_offset_rois is a mask with two rois that are not exactly at the
    # endpoints of the bundle.
    head_tail_labels = get_labels_from_mask(head_tail_offset_rois)

    cut_sft = cut_streamlines_between_labels(sft, head_tail_labels,
                                             one_point_in_roi=True)

    cut_sft.to_vox()
    cut_sft.to_corner()

    in_result = os.path.join(SCILPY_HOME, 'tractograms',
                             'streamline_and_mask_operations',
                             'bundle_4_cut_endpoints_one_point_in_roi.tck')

    res = load_tractogram(in_result, reference)
    res.to_vox()
    res.to_corner()
    assert np.allclose(cut_sft.streamlines._data, res.streamlines._data)


def test_cut_between_labels_streamlines_offset_no_pt_in_roi():
    """ Test the cut_between_labels_streamlines function. This test
    loads a bundle with 10 streamlines, and cuts it with no point
    in the endpoint mask.
    """

    sft, reference, _, head_tail_offset_rois, _ = _setup_files()
    # head_tail_offset_rois is a mask with two rois that are not exactly at the
    # endpoints of the bundle.
    head_tail_labels = get_labels_from_mask(head_tail_offset_rois)

    cut_sft = cut_streamlines_between_labels(sft, head_tail_labels,
                                             no_point_in_roi=True)

    cut_sft.to_vox()
    cut_sft.to_corner()

    in_result = os.path.join(SCILPY_HOME, 'tractograms',
                             'streamline_and_mask_operations',
                             'bundle_4_cut_endpoints_no_point_in_roi.tck')

    res = load_tractogram(in_result, reference)
    res.to_vox()
    res.to_corner()
    assert np.allclose(cut_sft.streamlines._data, res.streamlines._data)


def test_compute_streamline_segment():
    """ Test the compute_streamline_segment function by cutting a
    streamline between two rois.
    """

    sft, _, _, head_tail_offset_rois, _ = _setup_files()

    sft.to_vox()
    sft.to_corner()
    one_sft = sft[0]

    # Split head and tail from mask
    roi_data_1, roi_data_2 = split_mask_blobs_kmeans(
        head_tail_offset_rois,
        nb_clusters=2
    )

<<<<<<< HEAD
    one_sft.streamlines._data = one_sft.streamlines._data.astype(np.float32)
    (indices, points_to_idx) = uncompress(one_sft.streamlines,
                                          return_mapping=True)
=======
    (indices, points_to_idx) = streamlines_to_voxel_coordinates(
        one_sft.streamlines,
        return_mapping=True
    )
>>>>>>> 21fa9c2b

    strl_indices = indices[0]
    # Find the first and last "voxels" of the streamline that are in the
    # ROIs
    in_strl_idx, out_strl_idx = _intersects_two_rois(roi_data_1,
                                                     roi_data_2,
                                                     strl_indices)
    # If the streamline intersects both ROIs
    if in_strl_idx is not None and out_strl_idx is not None:
        points_to_indices = points_to_idx[0]
        # Compute the new streamline by keeping only the segment between
        # the two ROIs
        res = compute_streamline_segment(one_sft.streamlines[0],
                                         strl_indices,
                                         in_strl_idx, out_strl_idx,
                                         points_to_indices)

    # Streamline should be shorter than the original
    assert len(res) < len(one_sft.streamlines[0])
    assert len(res) == 105


def test_compute_streamline_segment_no_additional_point():
    """ Test the compute_streamline_segment function by finding the streamline
    points in a roi. The function should return the original streamline.
    """

    orig_streamline = np.array([[21.34375,  116.194626, 100.8819],
                                [19.5625,  117.203125, 100.59375],
                                [17.71875,  117.328125, 99.875],
                                [15.40625,  116.734375, 99.28125],
                                [13.6875,  116.734375, 98.3125]])
    inter_vox = np.array([[21, 116, 100],
                          [20, 116, 100],
                          [19, 116, 100],
                          [19, 117, 100],
                          [18, 117, 100],
                          [18, 117,  99],
                          [17, 117,  99],
                          [16, 117,  99],
                          [16, 116,  99],
                          [15, 116,  99],
                          [14, 116,  99],
                          [14, 116,  98],
                          [13, 116,  98]])
    in_vox_idx = 0
    out_vox_idx = 12
    points_to_indices = np.array([0,  3,  6,  9, 12])

    res = compute_streamline_segment(orig_streamline, inter_vox,
                                     in_vox_idx, out_vox_idx,
                                     points_to_indices)

    assert np.allclose(res, orig_streamline)


def test_compute_streamline_segment_additional_entry_point():
    """ Test the compute_streamline_segment function by finding the streamline
    points in a roi. The function should return an additional entry point
    in the streamline.
    """

    orig_streamline = np.array([[49.005207, 160.90625,   89.04874],
                                [49.21875,  164.75,      89.125],
                                [49.515625, 166.5625,    88.4375],
                                [49.28125,  168.5,       88.234375]])
    inter_vox = np.array([[49, 160,  89],
                          [49, 161,  89],
                          [49, 162,  89],
                          [49, 163,  89],
                          [49, 164,  89],
                          [49, 165,  89],
                          [49, 165,  88],
                          [49, 166,  88],
                          [49, 167,  88],
                          [49, 168,  88]])
    in_vox_idx = 1
    out_vox_idx = 4
    points_to_indices = np.array([0, 4, 7, 9])
    expected_result = [[49.038193, 161.5,       89.06052],
                       [49.21875,  164.75,      89.125]]
    res = compute_streamline_segment(orig_streamline, inter_vox,
                                     in_vox_idx, out_vox_idx,
                                     points_to_indices)

    assert np.allclose(res, expected_result)
    assert np.all(res[0] != orig_streamline[0])


def test_compute_streamline_segment_additional_exit_point():

    res = compute_streamline_segment(orig_strl_additional_exit_point,
                                     inter_vox_additional_exit_point,
                                     in_vox_idx_additional_exit_point,
                                     out_vox_idx_additional_exit_point,
                                     points_to_indices_additional_exit_point)

    assert np.allclose(res, segment_additional_exit_point)
    assert np.all(res[-1] != orig_strl_additional_exit_point[-1])<|MERGE_RESOLUTION|>--- conflicted
+++ resolved
@@ -154,19 +154,13 @@
     sft.to_vox()
     sft.to_corner()
 
-<<<<<<< HEAD
     sft.streamlines._data = sft.streamlines._data.astype(np.float32)
-    idices, points_to_idx = uncompress(sft.streamlines, return_mapping=True)
-    strl_indices = idices[0]
-    points_to_idices = points_to_idx[0]
-=======
     indices, points_to_idx = streamlines_to_voxel_coordinates(
         sft.streamlines,
         return_mapping=True
     )
     strl_indices = indices[0]
     points_to_indices = points_to_idx[0]
->>>>>>> 21fa9c2b
 
     cut = _trim_streamline_in_mask(
         strl_indices, sft.streamlines[0], points_to_indices, center_roi)
@@ -217,19 +211,13 @@
     sft.to_vox()
     sft.to_corner()
 
-<<<<<<< HEAD
     sft.streamlines._data = sft.streamlines._data.astype(np.float32)
-    idices, points_to_idx = uncompress(sft.streamlines, return_mapping=True)
-    strl_indices = idices[0]
-    points_to_idices = points_to_idx[0]
-=======
     indices, points_to_idx = streamlines_to_voxel_coordinates(
         sft.streamlines,
         return_mapping=True
     )
     strl_indices = indices[0]
     points_to_indices = points_to_idx[0]
->>>>>>> 21fa9c2b
 
     cut = _trim_streamline_in_mask_keep_longest(
         strl_indices, sft.streamlines[0], points_to_indices, center_roi)
@@ -277,19 +265,13 @@
     sft.to_vox()
     sft.to_corner()
 
-<<<<<<< HEAD
     sft.streamlines._data = sft.streamlines._data.astype(np.float32)
-    idices, points_to_idx = uncompress(sft.streamlines, return_mapping=True)
-    strl_indices = idices[0]
-    points_to_idices = points_to_idx[0]
-=======
     indices, points_to_idx = streamlines_to_voxel_coordinates(
         sft.streamlines,
         return_mapping=True
     )
     strl_indices = indices[0]
     points_to_indices = points_to_idx[0]
->>>>>>> 21fa9c2b
 
     cut = _trim_streamline_endpoints_in_mask(
         strl_indices, sft.streamlines[0], points_to_indices,
@@ -429,16 +411,11 @@
         nb_clusters=2
     )
 
-<<<<<<< HEAD
     one_sft.streamlines._data = one_sft.streamlines._data.astype(np.float32)
-    (indices, points_to_idx) = uncompress(one_sft.streamlines,
-                                          return_mapping=True)
-=======
-    (indices, points_to_idx) = streamlines_to_voxel_coordinates(
+    indices, points_to_idx = streamlines_to_voxel_coordinates(
         one_sft.streamlines,
         return_mapping=True
     )
->>>>>>> 21fa9c2b
 
     strl_indices = indices[0]
     # Find the first and last "voxels" of the streamline that are in the
@@ -449,12 +426,12 @@
     # If the streamline intersects both ROIs
     if in_strl_idx is not None and out_strl_idx is not None:
         points_to_indices = points_to_idx[0]
-        # Compute the new streamline by keeping only the segment between
-        # the two ROIs
-        res = compute_streamline_segment(one_sft.streamlines[0],
-                                         strl_indices,
-                                         in_strl_idx, out_strl_idx,
-                                         points_to_indices)
+    # Compute the new streamline by keeping only the segment between
+    # the two ROIs
+    res = compute_streamline_segment(one_sft.streamlines[0],
+                                     strl_indices,
+                                     in_strl_idx, out_strl_idx,
+                                     points_to_indices)
 
     # Streamline should be shorter than the original
     assert len(res) < len(one_sft.streamlines[0])
