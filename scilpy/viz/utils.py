--- conflicted
+++ resolved
@@ -1,14 +1,6 @@
 # -*- coding: utf-8 -*-
 
-<<<<<<< HEAD
-from matplotlib import colors
-import matplotlib.colors as mcolors
-import matplotlib.pyplot as plt
 import numpy as np
-from scipy.spatial import KDTree
-=======
-import numpy as np
->>>>>>> 1d6f848c
 
 from scilpy.utils.spatial import get_axis_index
 
@@ -91,49 +83,10 @@
     left_pos : int
         Left position (pixels).
     """
-<<<<<<< HEAD
-    if len(color) == 7:
-        color = '0x' + color.lstrip('#')
-
-    if len(color) == 8:
-        color_int = int(color, 0)
-        red = color_int >> 16
-        green = (color_int & 0x00FF00) >> 8
-        blue = color_int & 0x0000FF
-    else:
-        raise ValueError('Hexadecimal RGB color should be formatted as '
-                         '"#RRGGBB" or 0xRRGGBB.')
-
-    return red, green, blue
-
-
-def ambiant_occlusion(sft, colors, factor=4):
-    pts = sft.streamlines._data
-    hsv = mcolors.rgb_to_hsv(colors)
-
-    tree = KDTree(pts)
-    nb_neighbor = np.array(tree.query_ball_point(pts, 1,
-                                                 return_length=True),
-                           dtype=float)
-    nb_neighbor /= np.max(nb_neighbor)
-    occlusion_w = np.exp(-factor * nb_neighbor)
-
-    hsv[:, 1] = np.clip(hsv[:, 1], max(1 / factor, np.min(hsv[:, 1])),
-                        min(1 - 1 / factor, np.max(hsv[:, 1])))
-    hsv[:, 1] -= (occlusion_w / factor)
-
-    occlusion_w = np.clip(occlusion_w, 0.5 + (1 / factor), 1)
-    hsv[:, 2] *= occlusion_w
-    hsv[:, 0:2] = np.clip(hsv[:, 0:2], 0, 1)
-    hsv[:, 2] = np.clip(hsv[:, 2], 0, 255)
-
-    return mcolors.hsv_to_rgb(hsv)
-=======
 
     row_idx = int(np.floor(idx / cols))
     top_pos = row_idx * offset_v
     col_idx = idx % cols
     left_pos = col_idx * offset_h
 
-    return top_pos, left_pos
->>>>>>> 1d6f848c
+    return top_pos, left_pos