--- conflicted
+++ resolved
@@ -155,12 +155,8 @@
     if args.sphere:
         sphere = get_sphere(name=args.sphere)
     else:  # args.in_bvec is set.
-<<<<<<< HEAD
-        gtab = gradient_table(bvals, bvecs=bvecs, b0_threshold=args.b0_threshold)
-=======
         gtab = gradient_table(bvals, bvecs=bvecs,
                               b0_threshold=args.b0_threshold)
->>>>>>> 21fa9c2b
         # Remove bvecs corresponding to b0 images
         bvecs = bvecs[np.logical_not(gtab.b0s_mask)]
         sphere = Sphere(xyz=bvecs)
