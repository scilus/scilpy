--- conflicted
+++ resolved
@@ -35,22 +35,14 @@
         'nb_seeds_per_fibertube': 1,
     }
 
-<<<<<<< HEAD
-    sft_fibertubes = StatefulTractogram(streamlines, mask_img, space=Space.VOX,
-=======
     sft_fibertubes = StatefulTractogram(streamlines, mask_img,
                                         space=Space.VOX,
->>>>>>> 21fa9c2b
                                         origin=Origin.NIFTI)
     sft_fibertubes.data_per_streamline = {
         "diameters": [0.002, 0.001]
     }
-<<<<<<< HEAD
-    sft_tracking = StatefulTractogram(streamlines, mask_img, space=Space.VOX,
-=======
     sft_tracking = StatefulTractogram(streamlines, mask_img,
                                       space=Space.VOX,
->>>>>>> 21fa9c2b
                                       origin=Origin.NIFTI)
     sft_tracking.data_per_streamline = {
         "seeds": [streamlines[0][0], streamlines[1][-1]],
