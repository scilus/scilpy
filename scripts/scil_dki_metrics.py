--- conflicted
+++ resolved
@@ -58,15 +58,10 @@
 
 from scilpy.io.image import get_data_as_mask
 from scilpy.io.utils import (add_overwrite_arg, assert_inputs_exist,
-<<<<<<< HEAD
-                             assert_outputs_exist, add_force_b0_arg)
+                             assert_outputs_exist, add_force_b0_arg,
+                             add_verbose_arg)
 from scilpy.gradients.bvec_bval_tools import (normalize_bvecs,
                                               is_normalized_bvecs,
-=======
-                             assert_outputs_exist, add_force_b0_arg,
-                             add_verbose_arg)
-from scilpy.gradients.bvec_bval_tools import (normalize_bvecs, is_normalized_bvecs,
->>>>>>> 2acb13e9
                                               check_b0_threshold,
                                               identify_shells)
 
