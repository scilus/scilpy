--- conflicted
+++ resolved
@@ -28,19 +28,14 @@
                              add_surface_spatial_arg,
                              add_verbose_arg,
                              assert_inputs_exist,
-<<<<<<< HEAD
                              assert_outputs_exist,
                              convert_stateful_str_to_enum)
-
+from scilpy.version import version_string
 EPILOG = """
 References:
 [1] St-Onge, E., Daducci, A., Girard, G. and Descoteaux, M. 2018.
     Surface-enhanced tractography (SET). NeuroImage.
 """
-=======
-                             assert_outputs_exist)
-from scilpy.version import version_string
->>>>>>> 21fa9c2b
 
 
 def _build_arg_parser():
