--- conflicted
+++ resolved
@@ -250,13 +250,9 @@
     sh_basis, is_legacy = parse_sh_basis_arg(args)
 
     logging.debug('Loading tractogram & diameters')
-<<<<<<< HEAD
-    in_sft = load_tractogram(args.in_fibertubes, 'same', to_space=our_space, to_origin=our_origin)
-=======
     in_sft = load_tractogram(args.in_fibertubes, 'same',
                              to_space=our_space,
                              to_origin=our_origin)
->>>>>>> 21fa9c2b
     centerlines = list(in_sft.get_streamlines_copy())
     diameters = np.reshape(in_sft.data_per_streamline['diameters'],
                            len(centerlines))
