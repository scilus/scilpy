#! /usr/bin/env python
# -*- coding: utf-8 -*-
"""
Script to convert bval/bvec MRtrix style to FSL style.
"""

import argparse
import logging

<<<<<<< HEAD
from scilpy.io.utils import (assert_gradients_filenames_valid,
                             assert_outputs_exist,
                             add_overwrite_arg)
=======
from scilpy.io.utils import (add_overwrite_arg,
                             add_verbose_arg,
                             assert_gradients_filenames_valid,
                             assert_outputs_exist)
>>>>>>> 0e7ce242
from scilpy.utils.bvec_bval_tools import mrtrix2fsl


def _build_arg_parser():
    p = argparse.ArgumentParser(formatter_class=argparse.RawTextHelpFormatter,
                                description=__doc__)

    p.add_argument('mrtrix_enc',
                   help='Path to the gradient directions encoding file. (.b)')
    p.add_argument('fsl_bval',
                   help='Path to output FSL b-value file (.bval).')
    p.add_argument('fsl_bvec',
                   help='Path to output FSL gradient directions file (.bvec).')

    add_overwrite_arg(p)
    add_verbose_arg(p)

    return p


def main():
    parser = _build_arg_parser()
    args = parser.parse_args()

<<<<<<< HEAD
=======
    if args.verbose:
        logging.basicConfig(level=logging.INFO)

>>>>>>> 0e7ce242
    assert_gradients_filenames_valid(parser, args.mrtrix_enc, 'mrtrix')
    assert_gradients_filenames_valid(parser, [args.fsl_bval, args.fsl_bvec],
                                     'fsl')
    assert_outputs_exist(parser, args, [args.fsl_bval, args.fsl_bvec])

    mrtrix2fsl(args.mrtrix_enc, args.fsl_bval, args.fsl_bvec)


if __name__ == "__main__":
    main()<|MERGE_RESOLUTION|>--- conflicted
+++ resolved
@@ -7,16 +7,10 @@
 import argparse
 import logging
 
-<<<<<<< HEAD
-from scilpy.io.utils import (assert_gradients_filenames_valid,
-                             assert_outputs_exist,
-                             add_overwrite_arg)
-=======
 from scilpy.io.utils import (add_overwrite_arg,
                              add_verbose_arg,
                              assert_gradients_filenames_valid,
                              assert_outputs_exist)
->>>>>>> 0e7ce242
 from scilpy.utils.bvec_bval_tools import mrtrix2fsl
 
 
@@ -41,12 +35,9 @@
     parser = _build_arg_parser()
     args = parser.parse_args()
 
-<<<<<<< HEAD
-=======
     if args.verbose:
         logging.basicConfig(level=logging.INFO)
 
->>>>>>> 0e7ce242
     assert_gradients_filenames_valid(parser, args.mrtrix_enc, 'mrtrix')
     assert_gradients_filenames_valid(parser, [args.fsl_bval, args.fsl_bvec],
                                      'fsl')
