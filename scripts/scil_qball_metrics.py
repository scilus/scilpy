--- conflicted
+++ resolved
@@ -143,11 +143,7 @@
     args.b0_threshold = check_b0_threshold(bvals.min(),
                                            b0_thr=args.b0_threshold,
                                            skip_b0_check=args.skip_b0_check)
-<<<<<<< HEAD
-    gtab = gradient_table(bvals=bvals, bvecs=bvecs, b0_threshold=args.b0_threshold)
-=======
     gtab = gradient_table(bvals, bvecs=bvecs, b0_threshold=args.b0_threshold)
->>>>>>> 21fa9c2b
 
     sphere = get_sphere(name='symmetric724')
     sh_basis, is_legacy = parse_sh_basis_arg(args)
