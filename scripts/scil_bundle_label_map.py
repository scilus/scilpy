#!/usr/bin/env python3
# -*- coding: utf-8 -*-

"""
Compute label image (Nifti) from bundle(s) and centroid(s).
Each voxel will have a label that represents its position along the bundle.

The number of labels will be the same as the centroid's number of points,
unless specified otherwise.

# Single bundle case
  This script takes as input a bundle file, a centroid streamline corresponding
  to the bundle. It computes label images, where each voxel is assigned the
  label of its nearest centroid point. The resulting images represent the
  labels, distances between the bundle and centroid.

# Multiple bundle case
  When providing multiple (co-registered) bundles, the script will compute a
  patch-wise correlation map between density maps as a proxy for confidence in
  the bundle's reconstruction.

  The correlation map can be thresholded to remove low confidence regions.
  It will also compute the labels maps for after concatenating bundles,
  ensuring that the labels are spatially consistent between bundles.

# Hyperplane method
  The default is to use the euclidian/centerline method, which is fast and
  works well for most cases.

  The hyperplane method allows for more complex shapes and to split the bundles
  into subsections that follow the geometry of each kind of bundle.
  However, this method is slower and requires extra quality control to ensure
  that the labels are correct. This method requires a centroid file that
  contains multiple streamlines.

  This method is based on the following paper [1], but was heavily modified
  and adapted to work more robustly across datasets.

# Manhattan distance
  The default distance (to barycenter of label) is the euclidian distance.
  The manhattan distance can be used instead to compute the distance to the
  barycenter without stepping out of the mask.

Colormap selection affects tractograms coloring for visualization only.
For detailed information on usage and parameters, please refer to the script's
documentation.

Formerly: scil_compute_bundle_voxel_label_map.py

Author:
-------
Francois Rheault
francois.m.rheault@usherbrooke.ca

------------------------------------------------------------------------------------------
Reference:
[1] Neher, Peter, Dusan Hirjak, and Klaus Maier-Hein. "Radiomic tractometry: a
    rich and tract-specific class of imaging biomarkers for neuroscience and
    medical applications." Research Square (2023).
------------------------------------------------------------------------------------------
"""

import argparse
import logging
import os
import time

from dipy.io.streamline import save_tractogram
from dipy.io.stateful_tractogram import StatefulTractogram, Space
from dipy.io.utils import is_header_compatible
from dipy.tracking.streamline import transform_streamlines
from dipy.tracking.streamlinespeed import length
import nibabel as nib
from nibabel.streamlines.array_sequence import ArraySequence
import numpy as np
import scipy.ndimage as ndi

from scilpy.image.volume_math import neighborhood_correlation_
from scilpy.io.streamlines import load_tractogram_with_reference
from scilpy.io.utils import (add_overwrite_arg,
                             add_reference_arg,
                             add_verbose_arg,
                             assert_inputs_exist,
                             assert_output_dirs_exist_and_empty,
                             load_matrix_in_any_format)
from scilpy.tractanalysis.bundle_operations import uniformize_bundle_sft
from scilpy.tractograms.dps_and_dpp_management import (
    add_data_as_color_dpp, get_data_as_arraysequence)
from scilpy.tractanalysis.streamlines_metrics import compute_tract_counts_map
from scilpy.tractanalysis.distance_to_centroid import (subdivide_bundles,
                                                       compute_distance_map)
from scilpy.tractograms.streamline_and_mask_operations import \
    cut_streamlines_with_mask, CuttingStyle
from scilpy.tractograms.streamline_operations import \
    filter_streamlines_by_nb_points
from scilpy.viz.color import get_lookup_table
from scilpy.version import version_string


def _build_arg_parser():
    p = argparse.ArgumentParser(description=__doc__,
                                formatter_class=argparse.RawTextHelpFormatter,
                                epilog=version_string)

    p.add_argument('in_bundles', nargs='+',
                   help='Fiber bundle file.')
    p.add_argument('in_centroid',
                   help='Centroid streamline corresponding to bundle.')
    p.add_argument('out_dir',
                   help='Directory to save all mapping and coloring files:\n'
                        '  - correlation_map.nii.gz\n'
                        '  - session_x/labels_map.nii.gz\n'
                        '  - session_x/distance_map.nii.gz\n'
                        '  - session_x/correlation_map.nii.gz\n'
                        '  - session_x/labels.trk\n'
                        '  - session_x/distance.trk\n'
                        '  - session_x/correlation.trk\n'
                        'Where session_x is numbered with each bundle.')

    p.add_argument('--nb_pts', type=int,
                   help='Number of divisions for the bundles.\n'
                        'Default is the number of points of the centroid.')
    p.add_argument('--colormap', default='jet',
                   help='Select the colormap for colored trk (data_per_point) '
                        '[%(default)s].')
    p.add_argument('--hyperplane', action='store_true',
                   help='Use the hyperplane method (multi-centroids) instead '
                        'of the euclidian method (single-centroid).')
    p.add_argument('--use_manhattan', action='store_true',
                   help='Use the manhattan distance instead of the euclidian '
                        'distance.')
    p.add_argument('--skip_uniformize', action='store_true',
                   help='Skip uniformization of the bundles orientation.')
    p.add_argument('--correlation_thr', type=float, const=0.1, nargs='?',
                   default=0,
                   help='Threshold for the correlation map. Only for multi '
                        'bundle case. [%(default)s]')
    p.add_argument('--streamlines_thr', type=int, const=2, nargs='?',
                   help='Threshold for the minimum number of streamlines in a '
                        'voxel to be included [%(default)s].')
    p.add_argument('--transformation',
                   help='Transformation matrix to apply to the centroid')
    p.add_argument('--inverse', action='store_true',
                   help='Inverse the transformation matrix.')

    add_reference_arg(p)
    add_verbose_arg(p)
    add_overwrite_arg(p)

    return p


def main():
    parser = _build_arg_parser()
    args = parser.parse_args()
    logging.getLogger().setLevel(args.verbose)

    assert_inputs_exist(parser, args.in_bundles + [args.in_centroid],
                        optional=args.reference)
    assert_output_dirs_exist_and_empty(parser, args, args.out_dir)

    if args.streamlines_thr is not None and args.streamlines_thr < 1:
        parser.error('streamlines_thr must be greater than 1.')

    if args.correlation_thr < 0:
        parser.error('correlation_thr must be greater than 0')

    if args.hyperplane:
        warning = 'WARNING: The --hyperplane option should be used carefully,' \
                  ' not fully tested!'
        heading = '=' * len(warning)
        logging.warning(f'{heading}\n{warning}\n{heading}')

    sft_centroid = load_tractogram_with_reference(parser, args,
                                                  args.in_centroid)
    if args.transformation is not None:
        streamlines = sft_centroid.streamlines
        transfo = load_matrix_in_any_format(args.transformation)
        if args.inverse:
            transfo = np.linalg.inv(transfo)
        streamlines = transform_streamlines(
            streamlines, transfo, in_place=False)
        sft_centroid = StatefulTractogram(streamlines, args.in_bundles[0],
                                          space=Space.RASMM)

    # When doing longitudinal data, the split in subsection can be done
    # on all the bundles at once. Needs to be co-registered.
    timer = time.time()
    sft_list = []
    for filename in args.in_bundles:
        sft = load_tractogram_with_reference(parser, args, filename)
        if not len(sft.streamlines):
            raise IOError(f'Empty bundle file {args.in_bundles}. Skipping.')
        if not args.skip_uniformize:
            uniformize_bundle_sft(sft, ref_bundle=sft_centroid)
        sft.to_vox()
        sft.to_corner()

        # Only process sft containing more than 1 streamlines
        if len(sft.streamlines) > 1:
            sft_list.append(sft)
        else:
            logging.warning("Bundle {} contains less than 2 streamlines."
                            " It won't be processed.".format(filename))

        if len(sft_list):
            if not is_header_compatible(sft_list[0], sft_list[-1]):
                parser.error(f'Header of {args.in_bundles[0]} and '
                             f'{filename} are not compatible')

    sft_centroid.to_vox()
    sft_centroid.to_corner()
    logging.debug(f'Loaded {len(args.in_bundles)} bundle(s) in '
                  f'{round(time.time() - timer, 3)} seconds.')

    if len(sft_list) == 0:
        logging.error('No bundle to process. Exiting.')
        return

    density_list = []
    binary_list = []
    timer = time.time()
    for sft in sft_list:
        density = compute_tract_counts_map(sft.streamlines,
                                           sft.dimensions).astype(float)
        binary = np.zeros(sft.dimensions, dtype=np.uint8)
        if args.streamlines_thr is not None:
            binary[density >= args.streamlines_thr] = 1
        else:
            binary[density > 0] = 1
        binary_list.append(binary)
        density_list.append(density)

    if not is_header_compatible(sft_centroid, sft_list[0]):
        raise IOError(f'{args.in_centroid} and {args.in_bundles} do not have a '
                      'compatible header')

    logging.debug('Computed density and binary map(s) in '
                  f'{round(time.time() - timer, 3)}.')

    if len(density_list) > 1:
        timer = time.time()
        corr_map = neighborhood_correlation_(density_list)
        logging.debug(f'Computed correlation map in '
                      f'{round(time.time() - timer, 3)} seconds')
    else:
        corr_map = density_list[0].astype(float)
        corr_map[corr_map > 0] = 1

    # Slightly cut the bundle at the edge to clean up single streamline voxels
    # with no neighbor. Remove isolated voxels to keep a single 'blob'
    binary_mask = np.max(binary_list, axis=0)

    if args.correlation_thr > 1e-3:
        binary_mask[corr_map < args.correlation_thr] = 0

    # A bundle must be contiguous, we can't have isolated voxels.
    # We will cut it later
    if args.streamlines_thr is not None:
        bundle_disjoint, _ = ndi.label(binary_mask)
        unique, count = np.unique(bundle_disjoint, return_counts=True)
        val = unique[np.argmax(count[1:])+1]
        binary_mask[bundle_disjoint != val] = 0

    nib.save(nib.Nifti1Image(corr_map * binary_mask, sft_list[0].affine),
             os.path.join(args.out_dir, 'correlation_map.nii.gz'))

    # Trim the bundle(s), remove voxels with poor correlation or
    # isolated components.
    timer = time.time()
    concat_sft = StatefulTractogram.from_sft([], sft_list[0])
    concat_sft.to_vox()
    concat_sft.to_corner()
    for i in range(len(sft_list)):
        sft_list[i] = cut_streamlines_with_mask(sft_list[i],
                                                binary_mask)

        sft_list[i] = filter_streamlines_by_nb_points(sft_list[i],
                                                      min_nb_points=4)
        if len(sft_list[i]):
            concat_sft += sft_list[i]

<<<<<<< HEAD
    args.nb_pts = len(sft_centroid.streamlines[0]) if args.nb_pts is None \
        else args.nb_pts

    sft_centroid = resample_streamlines_num_points(sft_centroid, args.nb_pts)
    tmp_sft = resample_streamlines_num_points(concat_sft, args.nb_pts)

    if not args.new_labelling:
        new_streamlines = sft_centroid.streamlines.copy()
        sft_centroid = StatefulTractogram.from_sft([new_streamlines[0]],
                                                   sft_centroid)
    else:
        srr = StreamlineLinearRegistration()
        srm = srr.optimize(static=tmp_sft.streamlines,
                           moving=sft_centroid.streamlines)
        sft_centroid.streamlines = srm.transform(sft_centroid.streamlines)

    uniformize_bundle_sft(concat_sft, ref_bundle=sft_centroid[0])
    labels, dists = min_dist_to_centroid(concat_sft.streamlines.get_data(),
                                         sft_centroid.streamlines.get_data(),
                                         args.nb_pts)
    labels += 1  # 0 means no labels

    # It is not allowed that labels jumps labels for consistency
    # Streamlines should have continous labels
    final_streamlines = []
    final_label = []
    final_dists = []
    curr_ind = 0
    for i, streamline in enumerate(concat_sft.streamlines):
        next_ind = curr_ind + len(streamline)
        curr_labels = labels[curr_ind:next_ind]
        curr_dists = dists[curr_ind:next_ind]
        curr_ind = next_ind

        # Flip streamlines so the labels increase (facilitate if/else)
        # Should always be ordered in nextflow pipeline
        gradient = np.gradient(curr_labels)
        if len(np.argwhere(gradient < 0)) > len(np.argwhere(gradient > 0)):
            streamline = streamline[::-1]
            curr_labels = curr_labels[::-1]
            curr_dists = curr_dists[::-1]

        # # Find jumps, cut them and find the longest
        gradient = np.ediff1d(curr_labels)
        max_jump = max(args.nb_pts // 5, 1)
        if len(np.argwhere(np.abs(gradient) > max_jump)) > 0:
            pos_jump = np.where(np.abs(gradient) > max_jump)[0] + 1
            split_chunk = np.split(curr_labels,
                                   pos_jump)

            max_len = 0
            max_pos = 0
            for j, chunk in enumerate(split_chunk):
                if len(chunk) > max_len:
                    max_len = len(chunk)
                    max_pos = j

            curr_labels = split_chunk[max_pos]
            gradient_chunk = np.ediff1d(chunk)
            if len(np.unique(np.sign(gradient_chunk))) > 1:
                continue
            streamline = np.split(streamline,
                                  pos_jump)[max_pos]
            curr_dists = np.split(curr_dists,
                                  pos_jump)[max_pos]

        final_streamlines.append(streamline)
        final_label.append(curr_labels)
        final_dists.append(curr_dists)

    final_streamlines = ArraySequence(final_streamlines)
    final_labels = ArraySequence(final_label)
    final_dists = ArraySequence(final_dists)

    kd_tree = cKDTree(final_streamlines.get_data())
    labels_map = np.zeros(binary_bundle.shape, dtype=np.int16)
    distance_map = np.zeros(binary_bundle.shape, dtype=float)
    indices = np.array(np.nonzero(binary_bundle), dtype=int).T

    for ind in indices:
        _, neighbor_ids = kd_tree.query(ind, k=5)
        if not len(neighbor_ids):
            continue
        # TODO: These are going to be removed by PR 1034 anyways
        labels_val = final_labels._data[neighbor_ids]
        dists_val = final_dists._data[neighbor_ids]
        sum_dists_vox = np.sum(dists_val)
        weights_vox = np.exp(-dists_val / sum_dists_vox)

        vote = np.bincount(labels_val, weights=weights_vox)
        total = np.arange(np.amax(labels_val+1))
        winner = total[np.argmax(vote)]
        labels_map[ind[0], ind[1], ind[2]] = winner
        distance_map[ind[0], ind[1], ind[2]] = np.average(dists_val)

        cmap = get_lookup_table(args.colormap)
=======
    logging.debug(
        f'Trim bundle(s) in {round(time.time() - timer, 3)} seconds.')

    # Use later to trim the streamlines without assignement
    min_len = np.min(length(concat_sft.streamlines))
>>>>>>> 88d9a665

    method = 'hyperplane' if args.hyperplane else 'centerline'
    args.nb_pts = len(sft_centroid.streamlines[0]) if args.nb_pts is None \
        else args.nb_pts
    labels_map = subdivide_bundles(concat_sft, sft_centroid, binary_mask,
                                   args.nb_pts, method=method)

    # We trim the streamlines due to looping labels, so we have a new binary mask
    binary_mask = np.zeros(labels_map.shape, dtype=np.uint8)
    binary_mask[labels_map > 0] = 1

    # We need to count blobs again, as the labels could be not contiguous
    labelized, count = ndi.label(binary_mask)
    unique, count = np.unique(labelized, return_counts=True)
    ratio = count[1] / np.sum(count[1:])

    # 0.9 is arbitrary, but we want a vast majority of the voxels to be
    # contiguous, otherwise it is a weird bundle so we recompute the labels
    # using the centerline method.
    if len(unique) > 2 and ratio < 0.9:
        binary_mask = np.max(binary_list, axis=0)
        labels_map = subdivide_bundles(concat_sft, sft_centroid, binary_mask,
                                       args.nb_pts, method='centerline',
                                       fix_jumps=False)
        logging.warning('Warning: Some labels were not contiguous. '
                        'Recomputing labels to centerline method.')

    timer = time.time()
    distance_map = compute_distance_map(labels_map, binary_mask, args.nb_pts,
                                        use_manhattan=args.use_manhattan)
    logging.debug('Computed distance map in '
                  f'{round(time.time() - timer, 3)} seconds')

    timer = time.time()
    cmap = get_lookup_table(args.colormap)
    for i, sft in enumerate(sft_list):
        if len(sft_list) > 1:
            sub_out_dir = os.path.join(args.out_dir, f'session_{i+1}')
        else:
            sub_out_dir = args.out_dir
        timer = time.time()
        new_sft = StatefulTractogram.from_sft(sft.streamlines, sft_list[0])
        cut_sft = cut_streamlines_with_mask(
            new_sft, binary_mask, min_len=min_len,
            cutting_style=CuttingStyle.KEEP_LONGEST)
        logging.debug(
            f'Cut streamlines in {round(time.time() - timer, 3)} seconds')
        cut_sft.data_per_point['color'] = ArraySequence(cut_sft.streamlines)
        if not os.path.isdir(sub_out_dir):
            os.mkdir(sub_out_dir)

<<<<<<< HEAD
        # Save each session map if multiple inputs
        nib.save(nib.Nifti1Image((binary_list[i]*labels_map).astype(np.uint16),
                                 sft_list[0].affine),
                 os.path.join(sub_out_dir, 'labels_map.nii.gz'))
        nib.save(nib.Nifti1Image(binary_list[i]*distance_map,
                                 sft_list[0].affine),
                 os.path.join(sub_out_dir, 'distance_map.nii.gz'))
        nib.save(nib.Nifti1Image(binary_list[i]*corr_map,
                                 sft_list[0].affine),
                 os.path.join(sub_out_dir, 'correlation_map.nii.gz'))

        coords = sft.streamlines.get_data().T - 0.5
        if len(sft):
            tmp_labels = ndi.map_coordinates(labels_map,
                                             coords,
                                             order=0)
            tmp_dists = ndi.map_coordinates(distance_map,
                                            coords,
                                            order=0)
            tmp_corr = ndi.map_coordinates(corr_map,
                                           coords,
                                           order=0)
            cmap = plt.colormaps[args.colormap]

            # Nicer visualisation for MI-Brain
            colors = cmap(tmp_labels / np.max(tmp_labels))[:, 0:3] * 255
            data = get_data_as_arraysequence(colors, sft)
            new_sft = add_data_as_color_dpp(
                new_sft, data)

        save_tractogram(new_sft,
                        os.path.join(sub_out_dir, 'labels.trk'))

        if len(sft):
            # Nicer visualisation for MI-Brain
            colors = cmap(
                tmp_dists / np.max(tmp_dists))[:, 0:3] * 255
            data = get_data_as_arraysequence(colors, sft)
            new_sft = add_data_as_color_dpp(
                new_sft, data)

        save_tractogram(new_sft,
                        os.path.join(sub_out_dir, 'distance.trk'))

        if len(sft):
            colors = cmap(
                tmp_dists / np.max(tmp_corr))[:, 0:3] * 255
            data = get_data_as_arraysequence(colors, sft)
            new_sft = add_data_as_color_dpp(
                new_sft, data)

        save_tractogram(new_sft,
                        os.path.join(sub_out_dir, 'correlation.trk'))
=======
        # Dictionary to hold the data for each type
        data_dict = {'labels': labels_map.astype(np.uint16),
                     'distance': distance_map.astype(np.float32),
                     'correlation': corr_map.astype(np.float32)}

        # Iterate through each type to save the files
        for basename, map in data_dict.items():
            nib.save(nib.Nifti1Image((binary_list[i] * map), sft_list[0].affine),
                     os.path.join(sub_out_dir, f'{basename}_map.nii.gz'))

            if basename == 'correlation' and len(args.in_bundles) == 1:
                continue

            if len(sft):
                tmp_data = ndi.map_coordinates(
                    map, cut_sft.streamlines._data.T - 0.5, order=0)

                if basename == 'labels':
                    max_val = args.nb_pts
                elif basename == 'correlation':
                    max_val = 1
                else:
                    max_val = np.max(tmp_data)
                max_val = args.nb_pts
                cut_sft.data_per_point['color']._data = cmap(
                    tmp_data / max_val)[:, 0:3] * 255

                # Save the tractogram
                save_tractogram(cut_sft,
                                os.path.join(sub_out_dir,
                                             f'{basename}.trk'))
>>>>>>> 88d9a665


if __name__ == '__main__':
    main()<|MERGE_RESOLUTION|>--- conflicted
+++ resolved
@@ -84,8 +84,6 @@
                              assert_output_dirs_exist_and_empty,
                              load_matrix_in_any_format)
 from scilpy.tractanalysis.bundle_operations import uniformize_bundle_sft
-from scilpy.tractograms.dps_and_dpp_management import (
-    add_data_as_color_dpp, get_data_as_arraysequence)
 from scilpy.tractanalysis.streamlines_metrics import compute_tract_counts_map
 from scilpy.tractanalysis.distance_to_centroid import (subdivide_bundles,
                                                        compute_distance_map)
@@ -280,110 +278,11 @@
         if len(sft_list[i]):
             concat_sft += sft_list[i]
 
-<<<<<<< HEAD
-    args.nb_pts = len(sft_centroid.streamlines[0]) if args.nb_pts is None \
-        else args.nb_pts
-
-    sft_centroid = resample_streamlines_num_points(sft_centroid, args.nb_pts)
-    tmp_sft = resample_streamlines_num_points(concat_sft, args.nb_pts)
-
-    if not args.new_labelling:
-        new_streamlines = sft_centroid.streamlines.copy()
-        sft_centroid = StatefulTractogram.from_sft([new_streamlines[0]],
-                                                   sft_centroid)
-    else:
-        srr = StreamlineLinearRegistration()
-        srm = srr.optimize(static=tmp_sft.streamlines,
-                           moving=sft_centroid.streamlines)
-        sft_centroid.streamlines = srm.transform(sft_centroid.streamlines)
-
-    uniformize_bundle_sft(concat_sft, ref_bundle=sft_centroid[0])
-    labels, dists = min_dist_to_centroid(concat_sft.streamlines.get_data(),
-                                         sft_centroid.streamlines.get_data(),
-                                         args.nb_pts)
-    labels += 1  # 0 means no labels
-
-    # It is not allowed that labels jumps labels for consistency
-    # Streamlines should have continous labels
-    final_streamlines = []
-    final_label = []
-    final_dists = []
-    curr_ind = 0
-    for i, streamline in enumerate(concat_sft.streamlines):
-        next_ind = curr_ind + len(streamline)
-        curr_labels = labels[curr_ind:next_ind]
-        curr_dists = dists[curr_ind:next_ind]
-        curr_ind = next_ind
-
-        # Flip streamlines so the labels increase (facilitate if/else)
-        # Should always be ordered in nextflow pipeline
-        gradient = np.gradient(curr_labels)
-        if len(np.argwhere(gradient < 0)) > len(np.argwhere(gradient > 0)):
-            streamline = streamline[::-1]
-            curr_labels = curr_labels[::-1]
-            curr_dists = curr_dists[::-1]
-
-        # # Find jumps, cut them and find the longest
-        gradient = np.ediff1d(curr_labels)
-        max_jump = max(args.nb_pts // 5, 1)
-        if len(np.argwhere(np.abs(gradient) > max_jump)) > 0:
-            pos_jump = np.where(np.abs(gradient) > max_jump)[0] + 1
-            split_chunk = np.split(curr_labels,
-                                   pos_jump)
-
-            max_len = 0
-            max_pos = 0
-            for j, chunk in enumerate(split_chunk):
-                if len(chunk) > max_len:
-                    max_len = len(chunk)
-                    max_pos = j
-
-            curr_labels = split_chunk[max_pos]
-            gradient_chunk = np.ediff1d(chunk)
-            if len(np.unique(np.sign(gradient_chunk))) > 1:
-                continue
-            streamline = np.split(streamline,
-                                  pos_jump)[max_pos]
-            curr_dists = np.split(curr_dists,
-                                  pos_jump)[max_pos]
-
-        final_streamlines.append(streamline)
-        final_label.append(curr_labels)
-        final_dists.append(curr_dists)
-
-    final_streamlines = ArraySequence(final_streamlines)
-    final_labels = ArraySequence(final_label)
-    final_dists = ArraySequence(final_dists)
-
-    kd_tree = cKDTree(final_streamlines.get_data())
-    labels_map = np.zeros(binary_bundle.shape, dtype=np.int16)
-    distance_map = np.zeros(binary_bundle.shape, dtype=float)
-    indices = np.array(np.nonzero(binary_bundle), dtype=int).T
-
-    for ind in indices:
-        _, neighbor_ids = kd_tree.query(ind, k=5)
-        if not len(neighbor_ids):
-            continue
-        # TODO: These are going to be removed by PR 1034 anyways
-        labels_val = final_labels._data[neighbor_ids]
-        dists_val = final_dists._data[neighbor_ids]
-        sum_dists_vox = np.sum(dists_val)
-        weights_vox = np.exp(-dists_val / sum_dists_vox)
-
-        vote = np.bincount(labels_val, weights=weights_vox)
-        total = np.arange(np.amax(labels_val+1))
-        winner = total[np.argmax(vote)]
-        labels_map[ind[0], ind[1], ind[2]] = winner
-        distance_map[ind[0], ind[1], ind[2]] = np.average(dists_val)
-
-        cmap = get_lookup_table(args.colormap)
-=======
     logging.debug(
         f'Trim bundle(s) in {round(time.time() - timer, 3)} seconds.')
 
     # Use later to trim the streamlines without assignement
     min_len = np.min(length(concat_sft.streamlines))
->>>>>>> 88d9a665
 
     method = 'hyperplane' if args.hyperplane else 'centerline'
     args.nb_pts = len(sft_centroid.streamlines[0]) if args.nb_pts is None \
@@ -435,61 +334,6 @@
         if not os.path.isdir(sub_out_dir):
             os.mkdir(sub_out_dir)
 
-<<<<<<< HEAD
-        # Save each session map if multiple inputs
-        nib.save(nib.Nifti1Image((binary_list[i]*labels_map).astype(np.uint16),
-                                 sft_list[0].affine),
-                 os.path.join(sub_out_dir, 'labels_map.nii.gz'))
-        nib.save(nib.Nifti1Image(binary_list[i]*distance_map,
-                                 sft_list[0].affine),
-                 os.path.join(sub_out_dir, 'distance_map.nii.gz'))
-        nib.save(nib.Nifti1Image(binary_list[i]*corr_map,
-                                 sft_list[0].affine),
-                 os.path.join(sub_out_dir, 'correlation_map.nii.gz'))
-
-        coords = sft.streamlines.get_data().T - 0.5
-        if len(sft):
-            tmp_labels = ndi.map_coordinates(labels_map,
-                                             coords,
-                                             order=0)
-            tmp_dists = ndi.map_coordinates(distance_map,
-                                            coords,
-                                            order=0)
-            tmp_corr = ndi.map_coordinates(corr_map,
-                                           coords,
-                                           order=0)
-            cmap = plt.colormaps[args.colormap]
-
-            # Nicer visualisation for MI-Brain
-            colors = cmap(tmp_labels / np.max(tmp_labels))[:, 0:3] * 255
-            data = get_data_as_arraysequence(colors, sft)
-            new_sft = add_data_as_color_dpp(
-                new_sft, data)
-
-        save_tractogram(new_sft,
-                        os.path.join(sub_out_dir, 'labels.trk'))
-
-        if len(sft):
-            # Nicer visualisation for MI-Brain
-            colors = cmap(
-                tmp_dists / np.max(tmp_dists))[:, 0:3] * 255
-            data = get_data_as_arraysequence(colors, sft)
-            new_sft = add_data_as_color_dpp(
-                new_sft, data)
-
-        save_tractogram(new_sft,
-                        os.path.join(sub_out_dir, 'distance.trk'))
-
-        if len(sft):
-            colors = cmap(
-                tmp_dists / np.max(tmp_corr))[:, 0:3] * 255
-            data = get_data_as_arraysequence(colors, sft)
-            new_sft = add_data_as_color_dpp(
-                new_sft, data)
-
-        save_tractogram(new_sft,
-                        os.path.join(sub_out_dir, 'correlation.trk'))
-=======
         # Dictionary to hold the data for each type
         data_dict = {'labels': labels_map.astype(np.uint16),
                      'distance': distance_map.astype(np.float32),
@@ -521,7 +365,6 @@
                 save_tractogram(cut_sft,
                                 os.path.join(sub_out_dir,
                                              f'{basename}.trk'))
->>>>>>> 88d9a665
 
 
 if __name__ == '__main__':
