#!/usr/bin/env python3
# -*- coding: utf-8 -*-

"""
The script uses scalars from an anatomy, data_per_point or data_per_streamline
(e.g. commit_weights) to visualize them on the streamlines.
Saves the RGB values in the data_per_point 'color' with 3 values per point:
(color_x, color_y, color_z).

If called with .tck, the output will always be .trk, because data_per_point has
no equivalent in tck file.

If used with a visualization software like MI-Brain
(https://github.com/imeka/mi-brain), the 'color' dps is applied by default at
loading time.

COLORING METHOD
This script maps the raw values from these sources to RGB using a colormap.
    --use_dpp: The data from each point is converted to a color.
    --use_dps: The same color is applied to all points of the streamline.
    --from_anatomy: The voxel's color is used for the points of the streamlines
    crossing it. See also scil_tractogram_project_map_to_streamlines.py. You
    can have more options to project maps to dpp, and then use --use_dpp here.
    --along_profile: The data used here is each point's position in the
    streamline. To have nice results, you should first uniformize head/tail.
    See scil_tractogram_uniformize_endpoints.py.
    --local_angle.

COLORING OPTIONS
A minimum and a maximum range can be provided to clip values. If the range of
values is too large for intuitive visualization, a log transform can be
applied.

If the data provided from --use_dps, --use_dpp and --from_anatomy are integer
labels, they can be mapped using a LookUp Table (--LUT).
The file provided as a LUT should be either .txt or .npy and if the size is
N=20, then the data provided should be between 1-20.

A custom colormap can be provided using --colormap. It should be a string
containing a colormap name OR multiple Matplotlib named colors separated by -.
The colormap used for mapping values to colors can be saved to a png/jpg image
using the --out_colorbar option.

See also: scil_tractogram_assign_uniform_color.py, for simplified options.

Formerly: scil_assign_custom_color_to_tractogram.py
"""

import argparse
import logging

from dipy.io.streamline import save_tractogram
from fury import colormap
import nibabel as nib
import numpy as np
import matplotlib.pyplot as plt
from scipy.ndimage import map_coordinates

from scilpy.io.streamlines import load_tractogram_with_reference
from scilpy.io.utils import (add_overwrite_arg,
                             add_reference_arg,
                             add_verbose_arg,
                             assert_inputs_exist,
                             assert_outputs_exist,
                             load_matrix_in_any_format)
from scilpy.tractograms.dps_and_dpp_management import add_data_as_color_dpp
<<<<<<< HEAD
from scilpy.tractograms.streamline_operations import (get_values_along_length,
                                                      get_angles)
from scilpy.viz.utils import (ambiant_occlusion,
                              get_colormap,
                              prepare_colorbar_figure)
=======
from scilpy.tractograms.streamline_operations import (
    get_streamlines_as_linspaces, get_angles)
from scilpy.viz.color import get_lookup_table
from scilpy.viz.color import prepare_colorbar_figure
>>>>>>> 1d6f848c


def _build_arg_parser():
    p = argparse.ArgumentParser(
        description=__doc__,
        formatter_class=argparse.RawTextHelpFormatter)

    p.add_argument('in_tractogram',
                   help='Input tractogram (.trk or .tck).')
    p.add_argument('out_tractogram',
                   help='Output tractogram (.trk or .tck).')

    cbar_g = p.add_argument_group('Colorbar options')
    cbar_g.add_argument('--out_colorbar',
                        help='Optional output colorbar (.png, .jpg or any '
                             'format \nsupported by matplotlib).')
    cbar_g.add_argument('--show_colorbar', action='store_true',
                        help="Will show the colorbar. Must be used with "
                             "--out_colorbar \nto be effective.")
    cbar_g.add_argument('--horizontal_cbar', action='store_true',
                        help='Draw horizontal colorbar (vertical by default).')

    g1 = p.add_argument_group(title='Coloring method')
    p1 = g1.add_mutually_exclusive_group(required=True)
    p1.add_argument('--use_dps', metavar='DPS_KEY',
                    help='Use the data_per_streamline (scalar) for coloring.')
    p1.add_argument('--use_dpp', metavar='DPP_KEY',
                    help='Use the data_per_point (scalar) for coloring.')
    p1.add_argument('--load_dps', metavar='DPS_FILE',
                    help='Load data per streamline (scalar) for coloring')
    p1.add_argument('--load_dpp', metavar='DPP_FILE',
                    help='Load data per point (scalar) for coloring')
    p1.add_argument('--from_anatomy', metavar='FILE',
                    help='Use the voxel data for coloring,\n'
                         'linear scaling from minmax.')
    p1.add_argument('--along_profile', action='store_true',
                    help='Color streamlines according to each point position'
                         'along its length.')
    p1.add_argument('--local_orientation', action='store_true',
                    help="Color streamlines according to the angle between "
                         "each segment (in degree). \nAngles at first and "
                         "last points are set to 0.")
    p1.add_argument('--local_angle', action='store_true',
                    help="Color streamlines according to the angle between "
                         "each segment (in degree). \nAngles at first and "
                         "last points are set to 0.")

    g2 = p.add_argument_group(title='Coloring options')
    g2.add_argument('--ambiant_occlusion', nargs='?', const=4, type=int,
                    help='Impact factor of the ambiant occlusion '
                    'approximation. [%(default)s]')
    g2.add_argument('--colormap', default='jet',
                    help='Select the colormap for colored trk (dps/dpp) '
                    '[%(default)s].\nUse two Matplotlib named color separeted '
                    'by a - to create your own colormap.')
    g2.add_argument('--clip_outliers', action='store_true',
                    help="If set, we will clip the outliers (first and last "
                         "5%% quantile). Strongly suggested if your data "
                         "comes from COMMIT!")
    g2.add_argument('--min_range', type=float,
                    help='Set the minimum value when using dps/dpp/anatomy.')
    g2.add_argument('--max_range', type=float,
                    help='Set the maximum value when using dps/dpp/anatomy.')
    g2.add_argument('--min_cmap', type=float,
                    help='Set the minimum value of the colormap.')
    g2.add_argument('--max_cmap', type=float,
                    help='Set the maximum value of the colormap.')
    g2.add_argument('--log', action='store_true',
                    help='Apply a base 10 logarithm for colored trk (dps/dpp).')
    g2.add_argument('--LUT', metavar='FILE',
                    help='If the dps/dpp or anatomy contain integer labels, '
                         'the value will be substituted.\nIf the LUT has 20 '
                         'elements, integers from 1-20 in the data will be\n'
                         'replaced by the value in the file (.npy or .txt)')

    add_reference_arg(p)
    add_verbose_arg(p)
    add_overwrite_arg(p)

    return p


def main():
    parser = _build_arg_parser()
    args = parser.parse_args()
    logging.getLogger().setLevel(logging.getLevelName(args.verbose))

    if args.local_orientation and args.out_colorbar:
        parser.error("Cannot save a colorbar with local orientation coloring.")

    # Verifications
    assert_inputs_exist(parser, args.in_tractogram, args.reference)
    assert_outputs_exist(parser, args, args.out_tractogram,
                         optional=args.out_colorbar)

    if args.horizontal_cbar and not args.out_colorbar:
        logging.warning('Colorbar output not supplied. Ignoring '
                        '--horizontal_cbar.')

    if (args.use_dps is not None and
            args.use_dps in ['commit_weights', 'commit2_weights'] and not
            args.clip_outliers):
        logging.warning("You seem to be using commit weights. They typically "
                        "have outliers values. We suggest using "
                        "--clip_outliers.")

    # Loading
    sft = load_tractogram_with_reference(parser, args, args.in_tractogram)
    LUT = load_matrix_in_any_format(args.LUT) if args.LUT else None

    cmap = get_lookup_table(args.colormap)

    # Loading data. Depending on the type of loading, format data now to a 1D
    # array (one value per point or per streamline)
    if args.use_dps:
        if args.use_dps not in sft.data_per_streamline.keys():
            parser.error("DPS key {} not found in the loaded tractogram's "
                         "data_per_streamline.".format(args.use_dps))
        data = np.squeeze(sft.data_per_streamline[args.use_dps])
    elif args.use_dpp:
        if args.use_dpp not in sft.data_per_point.keys():
            parser.error("DPP key {} not found in the loaded tractogram's "
                         "data_per_point.".format(args.use_dpp))
        data = np.hstack(
            [np.squeeze(sft.data_per_point[args.use_dpp][s]) for s in
             range(len(sft))])
    elif args.load_dps:
        data = np.squeeze(load_matrix_in_any_format(args.load_dps))
        if len(data) != len(sft):
            parser.error('Wrong dps size! Expected one value per streamline '
                         '({}) but found {} values.'
                         .format(len(sft), len(data)))
    elif args.load_dpp or args.from_anatomy:
        sft.to_vox()
        concat_points = np.vstack(sft.streamlines).T
        expected_shape = len(concat_points)
        sft.to_rasmm()
        if args.load_dpp:
            data = np.squeeze(load_matrix_in_any_format(args.load_dpp))
            if len(data) != expected_shape:
                parser.error('Wrong dpp size! Expected a total of {} points, '
                             'but got {}'.format(expected_shape, len(data)))
        else:  # args.from_anatomy:
            data = nib.load(args.from_anatomy).get_fdata()
            data = map_coordinates(data, concat_points, order=0)
    elif args.along_profile:
<<<<<<< HEAD
        data = get_values_along_length(sft)
    elif args.local_angle:
        data = get_angles(sft)
    else:  # args.local_orientation:
        # Existing code in VIZ, move to function
        diff = [np.diff(list(s), axis=0) for s in sft.streamlines]
        # Repeat first segment so that the number of segments matches
        # the number of points
        diff = [[d[0]] + list(d) for d in diff]
        # Flatten the list of segments
        orientations = np.asarray([o for d in diff for o in d])
        # Turn the segments into colors
        data = colormap.orient2rgb(orientations)
=======
        data = get_streamlines_as_linspaces(sft)
        data = np.hstack(data)
    else:  # args.local_angle:
        data = get_angles(sft, add_zeros=True)
        data = np.hstack(data)
>>>>>>> 1d6f848c

    # Processing
    if not args.local_orientation:
        sft, lbound, ubound = add_data_as_color_dpp(
            sft, cmap, data, args.clip_outliers, args.min_range, args.max_range,
            args.min_cmap, args.max_cmap, args.log, LUT)
    else:
        sft.data_per_point['color'] = sft.streamlines.copy()
        data *= 255
        sft.data_per_point['color']._data = data.astype(np.uint8)

    # Saving
    if args.ambiant_occlusion:
        sft.data_per_point['color']._data = ambiant_occlusion(
            sft, sft.data_per_point['color']._data, args.ambiant_occlusion)
    save_tractogram(sft, args.out_tractogram)

    if args.out_colorbar:
        _ = prepare_colorbar_figure(
            cmap, lbound, ubound,
            horizontal=args.horizontal_cbar, log=args.log)
        plt.savefig(args.out_colorbar, bbox_inches='tight')
        if args.show_colorbar:
            plt.show()


if __name__ == '__main__':
    main()<|MERGE_RESOLUTION|>--- conflicted
+++ resolved
@@ -64,18 +64,11 @@
                              assert_outputs_exist,
                              load_matrix_in_any_format)
 from scilpy.tractograms.dps_and_dpp_management import add_data_as_color_dpp
-<<<<<<< HEAD
-from scilpy.tractograms.streamline_operations import (get_values_along_length,
-                                                      get_angles)
-from scilpy.viz.utils import (ambiant_occlusion,
-                              get_colormap,
-                              prepare_colorbar_figure)
-=======
 from scilpy.tractograms.streamline_operations import (
     get_streamlines_as_linspaces, get_angles)
-from scilpy.viz.color import get_lookup_table
-from scilpy.viz.color import prepare_colorbar_figure
->>>>>>> 1d6f848c
+from scilpy.viz.color import (
+    get_lookup_table, prepare_colorbar_figure, ambiant_occlusion,
+    generate_local_coloring)
 
 
 def _build_arg_parser():
@@ -222,27 +215,13 @@
             data = nib.load(args.from_anatomy).get_fdata()
             data = map_coordinates(data, concat_points, order=0)
     elif args.along_profile:
-<<<<<<< HEAD
-        data = get_values_along_length(sft)
-    elif args.local_angle:
-        data = get_angles(sft)
-    else:  # args.local_orientation:
-        # Existing code in VIZ, move to function
-        diff = [np.diff(list(s), axis=0) for s in sft.streamlines]
-        # Repeat first segment so that the number of segments matches
-        # the number of points
-        diff = [[d[0]] + list(d) for d in diff]
-        # Flatten the list of segments
-        orientations = np.asarray([o for d in diff for o in d])
-        # Turn the segments into colors
-        data = colormap.orient2rgb(orientations)
-=======
         data = get_streamlines_as_linspaces(sft)
         data = np.hstack(data)
+    elif args.local_orientation:
+        data = generate_local_coloring(sft)
     else:  # args.local_angle:
         data = get_angles(sft, add_zeros=True)
         data = np.hstack(data)
->>>>>>> 1d6f848c
 
     # Processing
     if not args.local_orientation:
