#!/usr/bin/env python3
# -*- coding: utf-8 -*-

"""
Divide a tractogram into its various connections using a brain parcellation
(labels). Allows using our connectivity scripts. See for instance:
>>> scil_connectivity_compute_matrices.py

The hdf5 output format allows to store other information required for
connectivity, such as the associated labels. To visualize the segmented
bundles, it is possible to convert the result using:
>>> scil_tractogram_convert_hdf5_to_trk.py

Cleaning your tractogram
------------------------
Outliers may influence strongly the connectivity analysis. We recommand
cleaning your tractogram as much as possible beforehand. Options are offered in
this script and are activated by default.
For the --outlier_threshold option, the default is our recommended trade-off
for a good freesurfer parcellation. With smaller parcels (brainnetome, glasser)
the threshold should most likely be reduced.

See also:
    - scil_tractogram_filter_by_anatomy.py
    - scil_tractogram_filter_by_length.py
    - scil_tractogram_filter_by_roi.py
    - scil_tractogram_detect_loops.py

The segmentation process
------------------------
Segmenting a tractogram based on its endpoints is not as straighforward as one
could imagine. The endpoints could be outside any labelled region.

The current strategy is to keep the longest streamline segment connecting 2
regions. If the streamline crosses other gray matter regions before reaching
its final connected region, the kept connection is still the longest. This is
robust to compressed streamlines.

NOTE: this script can take a while to run. Please be patient.
Example: on a tractogram with 1.8M streamlines, running on a SSD:
- 15 minutes without post-processing, only saving final bundles.
- 30 minutes with full post-processing, only saving final bundles.
- 60 minutes with full post-processing, saving all possible files.

Verifying the results
---------------------
Good candidate connections to use for quality control (QC) are 1) the brainstem
to precentral gyrus connection and 2) the precentral left to precentral right
connection, or equivalent in your parcellation.

Note that the final streamlines saved in the hdf5 are cut between the two
associated labels (points after the ROIs are removed, if any).

The output hdf5 architecture (nerdy stuff)
----------------------------
The output file is a hdf5 (.h5) where each bundle is a group with key
'LABEL1_LABEL2' and each. The array_sequence format cannot be stored directly
in a hdf5, so each group is composed of 'data', 'offsets' and 'lengths' from
the array_sequence. The 'data' is stored in VOX/CORNER for simplicity and
efficiency.

Formerly: scil_decompose_connectivity.py
"""
import argparse
import logging
import os
import time

import coloredlogs
import h5py
import nibabel as nib
import numpy as np

from scilpy.image.labels import get_data_as_labels
from scilpy.io.hdf5 import construct_hdf5_header
from scilpy.io.streamlines import load_tractogram_with_reference
from scilpy.io.utils import (add_bbox_arg, add_overwrite_arg,
                             add_processes_arg, add_verbose_arg,
                             add_reference_arg, assert_inputs_exist,
                             assert_outputs_exist,
                             assert_output_dirs_exist_and_empty,
                             validate_nbr_processes, assert_headers_compatible)
from scilpy.tractanalysis.connectivity_segmentation import (
    compute_connectivity,
    construct_hdf5_from_connectivity,
    extract_longest_segments_from_profile)
from scilpy.tractograms.uncompress import streamlines_to_voxel_coordinates
from scilpy.version import version_string


def _get_output_paths(args):
    paths = {'raw': os.path.join(args.out_dir, 'raw_connections'),
             'final': os.path.join(args.out_dir, 'final_connections'),
             'invalid_length': os.path.join(args.out_dir, 'invalid_length'),
             'valid_length': os.path.join(args.out_dir, 'valid_length'),
             'loops': os.path.join(args.out_dir, 'loops'),
             'outliers': os.path.join(args.out_dir, 'outliers'),
             'qb_curv': os.path.join(args.out_dir, 'qb_curv'),
             'no_loops': os.path.join(args.out_dir, 'no_loops'),
             'inliers': os.path.join(args.out_dir, 'inliers')}

    return paths


def _get_saving_options(args):
    saving_options = {'raw': args.save_raw_connections,
                      'intermediate': args.save_intermediate,
                      'discarded': args.save_discarded,
                      'final': args.save_final}

    return saving_options


def _create_required_output_dirs(args, out_paths):
    if not args.out_dir:
        return

    os.mkdir(out_paths['final'])

    if args.save_raw_connections:
        os.mkdir(out_paths['raw'])

    if args.save_discarded:
        os.mkdir(out_paths['loops'])
        os.mkdir(out_paths['outliers'])
        os.mkdir(out_paths['qb_curv'])
        os.mkdir(out_paths['invalid_length'])

    if args.save_intermediate:
        os.mkdir(out_paths['no_loops'])
        os.mkdir(out_paths['inliers'])
        os.mkdir(out_paths['valid_length'])


def _build_arg_parser():
    p = argparse.ArgumentParser(description=__doc__,
                                formatter_class=argparse.RawTextHelpFormatter,
                                epilog=version_string)
    p.add_argument('in_tractograms', nargs='+',
                   help='Tractogram filename (s). Format must be one of \n'
                        'trk, tck, vtk, fib, dpy.\n'
                        'If you have many tractograms for a single subject '
                        '(ex, coming \nfrom Ensemble Tracking), we will '
                        'merge them together.')
    p.add_argument('in_labels',
                   help='Labels file name (nifti). Labels must have 0 as '
                        'background. Volumes must have isotropic voxels.')
    p.add_argument('out_hdf5',
                   help='Output hdf5 file (.h5).')

    post_proc = p.add_argument_group('Post-processing options')
    post_proc.add_argument('--no_pruning', action='store_true',
                           help='If set, will NOT prune on length.\n'
                                'Length criteria in --min_length, '
                                '--max_length.')
    post_proc.add_argument('--no_remove_loops', action='store_true',
                           help='If set, will NOT remove streamlines making '
                                'loops.\nAngle criteria based on '
                                '--loop_max_angle.')
    post_proc.add_argument('--no_remove_outliers', action='store_true',
                           help='If set, will NOT remove outliers using QB.\n'
                                'Criteria based on --outlier_threshold.')
    post_proc.add_argument('--no_remove_curv_dev', action='store_true',
                           help='If set, will NOT remove streamlines that '
                                'deviate from the mean curvature.\n'
                                'Threshold based on --curv_qb_distance.')

    pr = p.add_argument_group('Pruning options')
    pr.add_argument('--min_length', type=float, default=20.,
                    help='Pruning minimal segment length. [%(default)s]')
    pr.add_argument('--max_length', type=float, default=200.,
                    help='Pruning maximal segment length. [%(default)s]')

    og = p.add_argument_group('Outliers and loops options')
    og.add_argument('--outlier_threshold', type=float, default=0.6,
                    help='Outlier removal threshold when using hierarchical '
                         'QB. [%(default)s]')
    og.add_argument('--loop_max_angle', type=float, default=330.,
                    help='Maximal winding angle over which a streamline is '
                         'considered as looping. [%(default)s]')
    og.add_argument('--curv_qb_distance', type=float, default=10.,
                    help='Clustering threshold for centroids curvature '
                         'filtering with QB. [%(default)s]')

    s = p.add_argument_group('Saving options')
    s.add_argument('--out_dir',
                   help='Output directory for each file based on options '
                        'below, as separate files (.trk).')
    s.add_argument('--save_raw_connections', action='store_true',
                   help='If set, will save all raw cut connections in a '
                        'subdirectory.')
    s.add_argument('--save_intermediate', action='store_true',
                   help='If set, will save the intermediate results of '
                        'filtering.')
    s.add_argument('--save_discarded', action='store_true',
                   help='If set, will save discarded streamlines in '
                        'subdirectories.\n'
                        'Includes loops, outliers and qb_loops.')
    s.add_argument('--save_final', action='store_true',
                   help='If set, will save the final bundles (connections) '
                        'on disk (.trk) as well as in the hdf5.\n'
                        'If this is not set, you can also get the final '
                        'bundles later, using:\n'
                        'scil_tractogram_convert_hdf5_to_trk.py.')

    p.add_argument('--out_labels_list', metavar='OUT_FILE',
                   help='Save the labels list as text file.\n'
                        'Needed for scil_connectivity_compute_matrices.py and '
                        'others.')

    add_reference_arg(p)
    add_bbox_arg(p)
    add_processes_arg(p)
    add_verbose_arg(p)
    add_overwrite_arg(p)

    return p


def main():
    parser = _build_arg_parser()
    args = parser.parse_args()
    logging.getLogger().setLevel(logging.getLevelName(args.verbose))
    coloredlogs.install(level=logging.getLevelName(args.verbose))

    # Verifications
    assert_inputs_exist(parser, args.in_tractograms + [args.in_labels],
                        args.reference)
    assert_outputs_exist(parser, args, args.out_hdf5, args.out_labels_list)
    assert_headers_compatible(parser, args.in_tractograms + [args.in_labels],
                              [], args.reference)
    nbr_cpu = validate_nbr_processes(parser, args)

    # HDF5 will not overwrite the file
    if os.path.isfile(args.out_hdf5):
        os.remove(args.out_hdf5)

    out_paths = {}
    if (args.save_raw_connections or args.save_intermediate
            or args.save_discarded or args.save_final):
        if not args.out_dir:
            parser.error('To save outputs in the streamlines form, provide '
                         'the output directory using --out_dir.')
        out_paths = _get_output_paths(args)
    elif args.out_dir:
        logging.info("--out_dir will not be created, as there is nothing to "
                     "be saved.")
        args.out_dir = None

    if args.out_dir:
        if os.path.abspath(args.out_dir) == os.getcwd():
            parser.error('Do not use the current path as output directory.')
        assert_output_dirs_exist_and_empty(parser, args, args.out_dir,
                                           create_dir=True)
        _create_required_output_dirs(args, out_paths)

    # Load everything
    img_labels = nib.load(args.in_labels)
    data_labels = get_data_as_labels(img_labels)
    real_labels = np.unique(data_labels)[1:]   # Removing the background 0.
    if args.out_labels_list:
        np.savetxt(args.out_labels_list, real_labels, fmt='%i')

    # Voxel size must be isotropic, for speed/performance considerations
    vox_sizes = img_labels.header.get_zooms()
    if not np.allclose(np.mean(vox_sizes), vox_sizes, atol=1e-01):
        parser.error('Labels must be isotropic')

    logging.info('*** Loading streamlines ***')
    time1 = time.time()
    sft = None
    for in_tractogram in args.in_tractograms:
        if sft is None:
            sft = load_tractogram_with_reference(parser, args, in_tractogram)
        else:
            sft += load_tractogram_with_reference(parser, args, in_tractogram)

    time2 = time.time()
    logging.info('    Loading {} streamlines took {} sec.'.format(
        len(sft), round(time2 - time1, 2)))

    sft.to_vox()
    sft.to_corner()

    # Main processing.
    # Get the indices of the voxels traversed by each streamline
    logging.info('*** Computing voxels traversed by each streamline ***')
    time1 = time.time()
<<<<<<< HEAD
    sft.streamlines._data = sft.streamlines._data.astype(np.float32)
    indices, points_to_idx = uncompress(sft.streamlines, return_mapping=True)
=======
    indices, points_to_idx = streamlines_to_voxel_coordinates(
        sft.streamlines,
        return_mapping=True
    )
>>>>>>> 21fa9c2b
    time2 = time.time()
    logging.info('    Streamlines intersection took {} sec.'.format(
        round(time2 - time1, 2)))

    # Compute the connectivity mapping
    logging.info('*** Computing connectivity information ***')
    time1 = time.time()
    con_info = compute_connectivity(indices, data_labels, real_labels,
                                    extract_longest_segments_from_profile)
    time2 = time.time()
    logging.info('    Connectivity computation took {} sec.'.format(
        round(time2 - time1, 2)))

    logging.info('*** Starting connection post-processing and saving. ***')
    logging.info('    This can be long, be patient.')
    time1 = time.time()
    with h5py.File(args.out_hdf5, 'w') as hdf5_file:
        construct_hdf5_header(hdf5_file, sft)
        prune_length = not args.no_pruning
        remove_loops = not args.no_remove_loops
        remove_outliers = not args.no_remove_outliers
        remove_curv_dev = not args.no_remove_curv_dev
        construct_hdf5_from_connectivity(
            sft, indices, points_to_idx, real_labels, con_info,
            hdf5_file, _get_saving_options(args), out_paths,
            prune_length, args.min_length, args.max_length,
            remove_loops, args.loop_max_angle,
            remove_outliers, args.outlier_threshold,
            remove_curv_dev, args.curv_qb_distance,
            nbr_cpu)
    time2 = time.time()
    logging.info(
        '    Connections post-processing and saving took {} sec.'.format(
            round(time2 - time1, 2)))


if __name__ == "__main__":
    main()<|MERGE_RESOLUTION|>--- conflicted
+++ resolved
@@ -286,15 +286,11 @@
     # Get the indices of the voxels traversed by each streamline
     logging.info('*** Computing voxels traversed by each streamline ***')
     time1 = time.time()
-<<<<<<< HEAD
     sft.streamlines._data = sft.streamlines._data.astype(np.float32)
-    indices, points_to_idx = uncompress(sft.streamlines, return_mapping=True)
-=======
     indices, points_to_idx = streamlines_to_voxel_coordinates(
         sft.streamlines,
         return_mapping=True
     )
->>>>>>> 21fa9c2b
     time2 = time.time()
     logging.info('    Streamlines intersection took {} sec.'.format(
         round(time2 - time1, 2)))
