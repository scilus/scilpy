#!/usr/bin/env python
# -*- coding: utf-8 -*-

"""
Script to compute Constrained Spherical Deconvolution (CSD) fiber ODFs.

By default, will output all possible files, using default names. Specific names
can be specified using the file flags specified in the "File flags" section.

If --not_all is set, only the files specified explicitly by the flags
will be output.

See [Tournier et al. NeuroImage 2007] and [Cote et al Tractometer MedIA 2013]
for quantitative comparisons with Sharpening Deconvolution Transform (SDT)
"""

from __future__ import division

import argparse
import logging

from dipy.io.gradients import read_bvals_bvecs
from dipy.direction.peaks import reshape_peaks_for_visualization
import nibabel as nib
import numpy as np

from scilpy.io.utils import (add_overwrite_arg, assert_inputs_exist,
                             assert_outputs_exist, add_force_b0_arg,
                             add_sh_basis_args)
from scilpy.reconst.fodf import compute_fodf


def _build_arg_parser():
    p = argparse.ArgumentParser(
        description=__doc__, formatter_class=argparse.RawTextHelpFormatter)

    p.add_argument('input',
                   help='Path of the input diffusion volume.')
    p.add_argument('bvals',
                   help='Path of the bvals file, in FSL format.')
    p.add_argument('bvecs',
                   help='Path of the bvecs file, in FSL format.')
    p.add_argument('frf_file',
                   help='Path of the FRF file')

    p.add_argument(
        '--sh_order', metavar='int', default=8, type=int,
        help='SH order used for the CSD. (Default: 8)')
    p.add_argument(
        '--mask', metavar='',
        help='Path to a binary mask. Only the data inside the mask will be '
             'used for computations and reconstruction.')
    p.add_argument(
        '--processes', dest='nbr_processes', metavar='NBR', type=int,
        help='Number of sub processes to start. Default : cpu count')

    p.add_argument(
        '--not_all', action='store_true',
        help='If set, only saves the files specified using the file flags. '
             '(Default: False)')

    add_force_b0_arg(p)
    add_sh_basis_args(p)

    g = p.add_argument_group(title='File flags')

    g.add_argument(
        '--fodf', metavar='file', default='',
        help='Output filename for the fiber ODF coefficients.')
    g.add_argument(
        '--peaks', metavar='file', default='',
        help='Output filename for the extracted peaks.')
    g.add_argument(
        '--peak_indices', metavar='file', default='',
        help='Output filename for the generated peaks indices on the sphere.')

    add_overwrite_arg(p)

    return p


def main():
    parser = _build_arg_parser()
    args = parser.parse_args()
    logging.basicConfig(level=logging.INFO)

    # Checking args
    if not args.not_all:
        args.fodf = args.fodf or 'fodf.nii.gz'
        args.peaks = args.peaks or 'peaks.nii.gz'
        args.peak_indices = args.peak_indices or 'peak_indices.nii.gz'

    arglist = [args.fodf, args.peaks, args.peak_indices]
    if args.not_all and not any(arglist):
        parser.error('When using --not_all, you need to specify at least '
                     'one file to output.')

    assert_inputs_exist(parser, [args.input, args.bvals, args.bvecs,
                                 args.frf_file])
    assert_outputs_exist(parser, args, arglist)

    full_frf = np.loadtxt(args.frf_file)
    vol = nib.load(args.input)
<<<<<<< HEAD
    data = vol.get_data()
=======
    data = vol.dataobj
>>>>>>> e6be3ac4
    bvals, bvecs = read_bvals_bvecs(args.bvals, args.bvecs)

    if args.mask is None:
        mask = None
    else:
<<<<<<< HEAD
        mask = np.asanyarray(nib.load(args.mask_wm).dataobj).astype(np.bool)
=======
        mask = np.asanyarray(nib.load(args.mask).dataobj).astype(np.bool)
>>>>>>> e6be3ac4

    # Computing fODF
    peaks_csd = compute_fodf(data, bvals, bvecs, full_frf,
                             sh_order=args.sh_order,
                             nbr_processes=args.nbr_processes,
                             mask=mask, sh_basis=args.sh_basis,
                             return_sh=True,
                             force_b0_threshold=args.force_b0_threshold)

    # Saving results
    if args.fodf:
        nib.save(nib.Nifti1Image(peaks_csd.shm_coeff.astype(np.float32),
                                 vol.affine), args.fodf)

    if args.peaks:
        nib.save(nib.Nifti1Image(
            reshape_peaks_for_visualization(peaks_csd), vol.affine),
            args.peaks)

    if args.peak_indices:
        nib.save(nib.Nifti1Image(peaks_csd.peak_indices, vol.affine),
                 args.peak_indices)


if __name__ == "__main__":
    main()<|MERGE_RESOLUTION|>--- conflicted
+++ resolved
@@ -101,21 +101,13 @@
 
     full_frf = np.loadtxt(args.frf_file)
     vol = nib.load(args.input)
-<<<<<<< HEAD
-    data = vol.get_data()
-=======
     data = vol.dataobj
->>>>>>> e6be3ac4
     bvals, bvecs = read_bvals_bvecs(args.bvals, args.bvecs)
 
     if args.mask is None:
         mask = None
     else:
-<<<<<<< HEAD
-        mask = np.asanyarray(nib.load(args.mask_wm).dataobj).astype(np.bool)
-=======
         mask = np.asanyarray(nib.load(args.mask).dataobj).astype(np.bool)
->>>>>>> e6be3ac4
 
     # Computing fODF
     peaks_csd = compute_fodf(data, bvals, bvecs, full_frf,
